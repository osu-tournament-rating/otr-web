'use server';

import { tournaments, isValidationProblemDetails } from '@/lib/api';
import {
  TournamentsCreateRequestParams,
  TournamentsGetRequestParams,
<<<<<<< HEAD
  TournamentsListRequestParams,
=======
  TournamentSubmissionDTO,
>>>>>>> 3a1a7b71
  TournamentsUpdateRequestParams,
} from '@osu-tournament-rating/otr-api-client';
import { cache } from 'react';

/**
 * The react cache() function determines if a return value can be re-used
 * by the _reference(s)_ of the arguments passed to it.
 *
 * This means that if we define the following function:
 * ```
 * export const get = cache(async (params: TournamentsGetRequestParams) => { });
 * ```
 *
 * And we call the function by composing an object like:
 * ```
 * const id = 10
 * const verified = false;
 * const tournament = await get({ id, verified });
 * const tournament = await get({ id, verified });
 * ```
 *
 * React will never memoize the return value because it is being passed two
 * objects with different references. The solution is to **only use primitives**
 * as parameters for functions like these (see below).
 */

/**
 * Get a tournament
 * @param params see {@link TournamentsGetRequestParams}
 */
export const get = async ({ id, verified }: TournamentsGetRequestParams) =>
  await getCached(id, verified);

const getCached = cache(async (id: number, verified?: boolean) => {
  const { result } = await tournaments.get({ id, verified });
  return result;
});

export async function getTournamentsList(params: TournamentsListRequestParams) {
  const { result } = await tournaments.list(params);
  return result;
}

export async function update(params: TournamentsUpdateRequestParams) {
  const { result } = await tournaments.update(params);
  return result;
}

export async function submit(params: TournamentsCreateRequestParams) {
  try {
    const { result } = await tournaments.create(params);
    return result;
  } catch (error) {
    if (isValidationProblemDetails<TournamentSubmissionDTO>(error)) {
      return error;
    }

    throw error;
  }
}<|MERGE_RESOLUTION|>--- conflicted
+++ resolved
@@ -4,12 +4,9 @@
 import {
   TournamentsCreateRequestParams,
   TournamentsGetRequestParams,
-<<<<<<< HEAD
+  TournamentSubmissionDTO,
+  TournamentsUpdateRequestParams,
   TournamentsListRequestParams,
-=======
-  TournamentSubmissionDTO,
->>>>>>> 3a1a7b71
-  TournamentsUpdateRequestParams,
 } from '@osu-tournament-rating/otr-api-client';
 import { cache } from 'react';
 
