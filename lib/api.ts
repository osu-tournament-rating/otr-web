--- conflicted
+++ resolved
@@ -52,9 +52,6 @@
   },
 };
 
-<<<<<<< HEAD
-export const adminNotes = new AdminNotesWrapper(configuration);
-=======
 interface ValidationProblemDetails<T extends object>
   extends HttpValidationProblemDetails {
   errors?: { [key in keyof Partial<T>]: string[] };
@@ -86,7 +83,7 @@
   );
 }
 
->>>>>>> 0b65a419
+export const adminNotes = new AdminNotesWrapper(configuration);
 export const games = new GamesWrapper(configuration);
 export const leaderboards = new LeaderboardsWrapper(configuration);
 export const matches = new MatchesWrapper(configuration);
