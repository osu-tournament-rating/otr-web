// noinspection SpellCheckingInspection

import {
  HttpValidationProblemDetails,
  IOtrApiWrapperConfiguration,
  Operation,
  OperationType,
  ProblemDetails,
  Roles,
} from '@osu-tournament-rating/otr-api-client';
<<<<<<< HEAD
import { AxiosHeaders } from 'axios';
import { validateAccessCredentials } from '@/app/actions/login';
=======
import { AxiosError, AxiosHeaders } from 'axios';
>>>>>>> 1d186e57
import { getSession } from '@/app/actions/session';
import { toast } from 'sonner';
import { ServerActionError } from '@/lib/types';
import { isServerActionError } from '@/lib/schemas';

export const apiWrapperConfiguration: IOtrApiWrapperConfiguration = {
  baseUrl: process.env.REACT_APP_API_BASE_URL,
  clientConfiguration: {
    headers: new AxiosHeaders()
      .setContentType('application/json')
      .set('Access-Control-Allow-Origin', process.env.REACT_APP_ORIGIN_URL),
  },
  postConfigureClientMethod(instance) {
    // Interceptor for handling access credentials
    instance.interceptors.request.use(
      async (config) => {
        // 'requiresAuth' is a magic value set by the client lib
        if (!('requiresAuth' in config) || !config.requiresAuth) {
          return config;
        }

        const session = await getSession();
        if (!session.accessToken) {
          return Promise.reject(
            new Error('Access is required for this request')
          );
        }

        config.headers.setAuthorization(`Bearer ${session.accessToken}`);
        return config;
      },
      (error) => {
        return Promise.reject(error);
      }
    );
<<<<<<< HEAD
=======

    instance.interceptors.response.use(
      (res) => res,
      (error) => {
        if ((error as AxiosError).status === 404) {
          return notFound();
        }

        return Promise.reject(error);
      }
    );
>>>>>>> 1d186e57
  },
};

/** Type guard for determining if an object is {@link ProblemDetails} */
export function isProblemDetails(obj: unknown): obj is ProblemDetails {
  return (
    obj !== null &&
    obj !== undefined &&
    typeof obj === 'object' &&
    'title' in obj &&
    'status' in obj
  );
}

/** Type guard for determining if an object is {@link HttpValidationProblemDetails} */
export function isHttpValidationProblemDetails(
  obj: unknown
): obj is HttpValidationProblemDetails {
  return (
    isProblemDetails(obj) &&
    'errors' in obj &&
    typeof obj.errors === 'object' &&
    Object.values(obj.errors).every(
      (value) =>
        Array.isArray(value) && value.every((v) => typeof v === 'string')
    )
  );
}

export type ApiCallHandlerOptions<T> = {
  onSuccess?: (result: T) => void;
  onError?: (
    error: ServerActionError,
    defaultCallback: (error: ServerActionError) => void
  ) => void;
}

export async function handleApiCall<T>(
  action: () => Promise<T | ServerActionError>,
  options: ApiCallHandlerOptions<T> = {}
) {
  const { onSuccess, onError } = options;
  const defaultOnError = (error: ServerActionError) => {
    let message = 'Unhandled Server Error\n';
    if (error.statusCode) {
      message += `Status: ${error.statusCode}\n`;
    }
    message += error.message;

    toast.error(message);
  };

  const response = await action();

  if (isServerActionError(response)) {
    if (onError) {
      onError(response, defaultOnError);
    } else {
      defaultOnError(response);
    }

    return response;
  }

  if (onSuccess) {
    onSuccess(response);
  }

  return response;
}

/** Denotes if a list of scopes contains the admin scope */
export function isAdmin(scopes?: string[]) {
  return (scopes ?? []).includes(Roles.Admin);
}

/**
 * Generate JSON Patch Replace {@link Operation}s by comparing two objects
 */
export function createPatchOperations<T extends object>(
  orig: T,
  patched: T
): Operation[] {
  return Array.from(new Set([...Object.keys(orig), ...Object.keys(patched)]))
    .filter(
      (k) =>
        typeof orig[k as keyof T] !== 'object' &&
        orig[k as keyof T] !== patched[k as keyof T]
    )
    .map<Operation>((k) => ({
      operationType: OperationType.Replace,
      op: 'replace',
      path: `/${k}`,
      value: patched[k as keyof T],
    }));
}<|MERGE_RESOLUTION|>--- conflicted
+++ resolved
@@ -8,12 +8,7 @@
   ProblemDetails,
   Roles,
 } from '@osu-tournament-rating/otr-api-client';
-<<<<<<< HEAD
 import { AxiosHeaders } from 'axios';
-import { validateAccessCredentials } from '@/app/actions/login';
-=======
-import { AxiosError, AxiosHeaders } from 'axios';
->>>>>>> 1d186e57
 import { getSession } from '@/app/actions/session';
 import { toast } from 'sonner';
 import { ServerActionError } from '@/lib/types';
@@ -49,20 +44,6 @@
         return Promise.reject(error);
       }
     );
-<<<<<<< HEAD
-=======
-
-    instance.interceptors.response.use(
-      (res) => res,
-      (error) => {
-        if ((error as AxiosError).status === 404) {
-          return notFound();
-        }
-
-        return Promise.reject(error);
-      }
-    );
->>>>>>> 1d186e57
   },
 };
 
@@ -98,7 +79,7 @@
     error: ServerActionError,
     defaultCallback: (error: ServerActionError) => void
   ) => void;
-}
+};
 
 export async function handleApiCall<T>(
   action: () => Promise<T | ServerActionError>,
