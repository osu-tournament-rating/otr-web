import { auth } from '@/auth';
import {
  AdminNotesWrapper,
  GameScoresWrapper,
  GamesWrapper,
  IOtrApiWrapperConfiguration,
  LeaderboardsWrapper,
  MatchesWrapper,
  MeWrapper,
  OAuthWrapper,
  PlayersWrapper,
  SearchWrapper,
  TournamentsWrapper,
  ProblemDetails,
  HttpValidationProblemDetails,
} from '@osu-tournament-rating/otr-api-client';
import { notFound } from 'next/navigation';

const configuration: IOtrApiWrapperConfiguration = {
  baseUrl: process.env.OTR_API_ROOT as string,
  postConfigureClientMethod(instance) {
    // Add authorization header
    instance.interceptors.request.use(
      async (config) => {
        if (!config.requiresAuthorization) {
          return config;
        }

        const session = await auth();
        config.headers.setAuthorization(`Bearer ${session?.accessToken}`);

        return config;
      },
      (error) => Promise.reject(error)
    );

    // Automatically handle 404s with a redirect
    // https://nextjs.org/docs/app/api-reference/functions/not-found
    instance.interceptors.response.use(
      (res) => res,
      (error) => {
        if (
          'status' in error &&
          typeof error.status === 'number' &&
          error.status === 404
        ) {
          return notFound();
        }

        return Promise.reject(error);
      }
    );
  },
};

interface ValidationProblemDetails<T extends object>
  extends HttpValidationProblemDetails {
  errors?: { [key in keyof Partial<T>]: string[] };
}

/** Type guard for determining if an object is {@link ProblemDetails} */
export function isProblemDetails(obj: unknown): obj is ProblemDetails {
  return (
    obj !== null &&
    obj !== undefined &&
    typeof obj === 'object' &&
    'title' in obj &&
    'status' in obj
  );
}

/** Type guard for determining if an object is {@link HttpValidationProblemDetails} */
export function isValidationProblemDetails<T extends object = object>(
  obj: unknown
): obj is ValidationProblemDetails<T> {
  return (
    isProblemDetails(obj) &&
    'errors' in obj &&
    typeof obj.errors === 'object' &&
    Object.values(obj.errors).every(
      (value) =>
        Array.isArray(value) && value.every((v) => typeof v === 'string')
    )
  );
}

export const adminNotes = new AdminNotesWrapper(configuration);
export const games = new GamesWrapper(configuration);
export const leaderboards = new LeaderboardsWrapper(configuration);
export const matches = new MatchesWrapper(configuration);
export const me = new MeWrapper(configuration);
<<<<<<< HEAD
export const players = new PlayersWrapper(configuration);
=======
export const oAuth = new OAuthWrapper(configuration);
export const scores = new GameScoresWrapper(configuration);
>>>>>>> d88a9e52
export const search = new SearchWrapper(configuration);
export const tournaments = new TournamentsWrapper(configuration);<|MERGE_RESOLUTION|>--- conflicted
+++ resolved
@@ -89,11 +89,8 @@
 export const leaderboards = new LeaderboardsWrapper(configuration);
 export const matches = new MatchesWrapper(configuration);
 export const me = new MeWrapper(configuration);
-<<<<<<< HEAD
 export const players = new PlayersWrapper(configuration);
-=======
 export const oAuth = new OAuthWrapper(configuration);
 export const scores = new GameScoresWrapper(configuration);
->>>>>>> d88a9e52
 export const search = new SearchWrapper(configuration);
 export const tournaments = new TournamentsWrapper(configuration);