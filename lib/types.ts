--- conflicted
+++ resolved
@@ -48,14 +48,8 @@
       .min(1),
   ]),
   rankRangeLowerBound: z.number().min(1),
-<<<<<<< HEAD
   format: z.number().min(1).max(8),
-  mode: z.number().min(0).max(3),
-=======
-  teamSize: z.number().min(1).max(8),
-  mode: z.number().min(0).max(5),
-  submitterId: z.number().positive(),
->>>>>>> 250df645
+  ruleset: z.number().min(0).max(5),
   ids: z
     .array(
       z
