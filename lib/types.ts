import { adminPanelSaveVerified } from '@/app/actions';
import CtbSVG from '@/public/icons/Ruleset Catch.svg';
import CtbSVGurl from '@/public/icons/Ruleset Catch.svg?url';
import ManiaSVG from '@/public/icons/Ruleset Mania.svg';
import ManiaSVGurl from '@/public/icons/Ruleset Mania.svg?url';
import StandardSVG from '@/public/icons/Ruleset Standard.svg';
import StandardSVGurl from '@/public/icons/Ruleset Standard.svg?url';
import TaikoSVG from '@/public/icons/Ruleset Taiko.svg';
import TaikoSVGurl from '@/public/icons/Ruleset Taiko.svg?url';
import { Ruleset } from '@osu-tournament-rating/otr-api-client';
import { NextRequest, NextResponse } from 'next/server';
import { z } from 'zod';

/** Represents an icon for a {@link Ruleset} */
export interface RulesetIcon {
  /** Image ref */
  image: any;
  imageUrl: any;

  /** Alt text */
  alt: string;

  /** Alt text for tournaments list */
  altTournamentsList: string;
}

/** Mapping of {@link RulesetIcon}s indexed by {@link Ruleset} */
export const rulesetIcons: { [key in Ruleset]: RulesetIcon } = {
  [Ruleset.Osu]: {
    image: StandardSVG,
    imageUrl: StandardSVGurl,
    alt: 'osu!',
    altTournamentsList: 'Standard',
  },
  [Ruleset.Taiko]: {
    image: TaikoSVG,
    imageUrl: TaikoSVGurl,
    alt: 'osu!Taiko',
    altTournamentsList: 'Taiko',
  },
  [Ruleset.Catch]: {
    image: CtbSVG,
    imageUrl: CtbSVGurl,
    alt: 'osu!Catch',
    altTournamentsList: 'Catch',
  },
  [Ruleset.ManiaOther]: {
    image: ManiaSVG,
    imageUrl: ManiaSVGurl,
    alt: 'osu!Mania',
    altTournamentsList: 'Mania (Other)',
  },
  [Ruleset.Mania4k]: {
    image: ManiaSVG,
    imageUrl: ManiaSVGurl,
    alt: 'osu!Mania 4K',
    altTournamentsList: 'Mania 4K',
  },
  [Ruleset.Mania7k]: {
    image: ManiaSVG,
    imageUrl: ManiaSVGurl,
    alt: 'osu!Mania 7K',
    altTournamentsList: 'Mania 7K',
  },
};

export const dateFormatOptions = {
  tournaments: {
    header: {
      year: 'numeric',
      month: 'short',
      day: 'numeric',
      hour: 'numeric',
      minute: 'numeric',
      hour12: false,
    },
    listItem: {
      year: 'numeric',
      month: 'short',
      day: 'numeric',
    },
  },
};

const userpageTimeValues = ['90', '180', '365', '730'] as const;

export const UserpageQuerySchema = z.object({
  time: z.enum(userpageTimeValues).optional(),
});

const leaderboardsTierNames = [
  'bronze',
  'silver',
  'gold',
  'platinum',
  'emerald',
  'diamond',
  'master',
  'grandmaster',
  'elite-grandmaster',
] as const;

const leaderboardsTypes = ['global', 'country'] as const;

export const LeaderboardsQuerySchema = z.object({
  type: z.enum(leaderboardsTypes).default('global'),
  page: z.number().gte(1).default(1),
  rank: z.array(z.number().positive()).max(2).nullish(),
  rating: z.array(z.number().positive().gte(100)).max(2).optional(),
  matches: z.array(z.number().positive()).max(2).optional(),
  winRate: z.array(z.number().gte(0.01).lte(1)).max(2).optional(),
  tiers: z.array(z.enum(leaderboardsTierNames)).optional(),
  pageSize: z.number().default(25),
});

export const TournamentsQuerySchema = z.object({
  page: z.number().gte(1).default(1),
});

export const matchesVerificationStatuses = {
  '0': {},
};

export const statusButtonTypes = {
  0: { order: 0, className: 'pending', text: 'Pending' }, // None
  1: {
    order: 3,
    className: 'rejected',
    text: 'Pre-rejected',
    display: true,
    verificationValue: 1,
    function: () => {},
  }, // PreRejected
  2: {
    order: 2,
    className: 'verified',
    text: 'Pre-verified',
    display: true,
    verificationValue: 2,
    function: () => {},
  }, // PreVerified
  3: {
    order: 4,
    className: 'rejected',
    text: 'Rejected',
    display: true,
    verificationValue: 3,
    function: () => {},
  }, // Rejected
  4: {
    order: 1,
    className: 'verified',
    text: 'Verified',
    display: true,
    verificationValue: 4,
    function: adminPanelSaveVerified,
  }, // Verified
};

export interface SessionUser {
  id?: number;
  playerId?: number;
  osuId?: number;
  osuCountry?: string;
  osuPlayMode?: number;
  username?: string;
  scopes?: string[];
  isLogged: boolean;
  osuOauthState?: string;
  accessToken?: string;
  refreshToken?: string;
}

/** Names of available cookies */
export enum CookieNames {
  /** The {@link Ruleset} currently selected by the user in the navbar */
  SelectedRuleset = 'OTR-selected-ruleset',
}

/** Parameters used to get the session as an alternative to using read only cookies */
export type GetSessionParams = {
<<<<<<< HEAD
  req: NextRequest;
  res: NextResponse<unknown>;
};
=======
  req: NextRequest,
  res: NextResponse<unknown>
};

/** Describes the state of a form */
export type FormState<T> = {
  /** Denotes if the submission was successful */
  success: boolean;

  /** Seccess / fail detail to display in a toast */
  message: string;

  /** Any errors specific to a form property */
  errors: { [K in keyof T]?: string[]; };
}
>>>>>>> 642c4e39
<|MERGE_RESOLUTION|>--- conflicted
+++ resolved
@@ -15,6 +15,8 @@
 export interface RulesetIcon {
   /** Image ref */
   image: any;
+
+  /** Relative image url */
   imageUrl: any;
 
   /** Alt text */
@@ -61,7 +63,7 @@
     imageUrl: ManiaSVGurl,
     alt: 'osu!Mania 7K',
     altTournamentsList: 'Mania 7K',
-  },
+  }
 };
 
 export const dateFormatOptions = {
@@ -179,13 +181,8 @@
 
 /** Parameters used to get the session as an alternative to using read only cookies */
 export type GetSessionParams = {
-<<<<<<< HEAD
   req: NextRequest;
-  res: NextResponse<unknown>;
-};
-=======
-  req: NextRequest,
-  res: NextResponse<unknown>
+  res: NextResponse;
 };
 
 /** Describes the state of a form */
@@ -198,5 +195,4 @@
 
   /** Any errors specific to a form property */
   errors: { [K in keyof T]?: string[]; };
-}
->>>>>>> 642c4e39
+}