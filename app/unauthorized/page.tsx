--- conflicted
+++ resolved
@@ -1,23 +1,14 @@
-import { getCustomHeaderValue } from '@/lib/actions/headers';
 import { auth } from '@/auth';
 import { redirect, RedirectType } from 'next/navigation';
 import { Roles } from '@osu-tournament-rating/otr-api-client';
 
 export default async function Page() {
-<<<<<<< HEAD
   const session = await auth();
 
   if (session?.user?.scopes?.includes(Roles.Whitelist)) {
     redirect('/', RedirectType.replace);
   }
 
-  const error = await getCustomHeaderValue('x-otr-session-error');
-
-  return (
-    <div>
-      <h1>Unauthorized</h1>
-      <span>Error: {error ?? 'none'}</span>
-=======
   return (
     <div className="flex flex-col bg-accent p-10 m-5 rounded-4xl">
       <p className="text-4xl font-mono">Unauthorized</p>
@@ -26,7 +17,6 @@
         <br />
         Please sign in or come back later!
       </p>
->>>>>>> 53ff6aa0
     </div>
   );
 }