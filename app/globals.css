--- conflicted
+++ resolved
@@ -65,38 +65,6 @@
 }
 
 :root {
-<<<<<<< HEAD
-  --background: hsl(0 0% 100%);
-  --foreground: hsl(222 47% 11%);
-  --card: hsl(0 0% 100%);
-  --card-foreground: hsl(222 47% 11%);
-  --popover: hsl(0 0% 100%);
-  --popover-foreground: hsl(222 47% 11%);
-  --primary: hsl(221, 83%, 61%);
-  --primary-foreground: hsl(0 0% 100%);
-  --secondary: hsl(210 20% 98%);
-  --secondary-foreground: hsl(222 47% 20%);
-  --muted: hsl(210 20% 96%);
-  --muted-foreground: hsl(215 25% 40%);
-  --accent: hsl(221 83% 84%);
-  --accent-foreground: hsl(222 47% 20%);
-  --destructive: hsl(0 84% 60%);
-  --destructive-foreground: hsl(0 0% 100%);
-  --border: hsl(214 20% 91%);
-  --input: hsl(214 20% 91%);
-  --ring: hsl(221 83% 61%);
-  --radius: 0.5rem;
-  --chart-1: hsl(221 83% 61%);
-  --chart-1: hsl(221, 83%, 61%);
-  --chart-2: hsl(173, 83%, 61%);
-  --chart-3: hsl(271, 83%, 61%);
-  --chart-4: hsl(43, 83%, 61%);
-  --chart-5: hsl(27, 83%, 61%);
-  --chart-6: hsl(2, 83%, 61%);
-  --chart-7: hsl(320, 83%, 61%);
-  --chart-8: hsl(133, 83%, 61%);
-  --chart-9: hsl(61, 83%, 61%);
-=======
   --background: hsl(210, 10%, 95%);
   --foreground: hsl(0, 0%, 7%);
   --card: hsl(210, 10%, 98%);
@@ -126,7 +94,6 @@
   --chart-3: hsl(197 37% 24%);
   --chart-4: hsl(43 74% 66%);
   --chart-5: hsl(27 87% 67%);
->>>>>>> d88a9e52
 
   --score-performance-label: hsl(51 60% 55%);
   --team-no-team: #333;
@@ -138,40 +105,17 @@
   --text-grandmaster: hsl(0, 80%, 55%);
   --text-master: hsl(266, 81%, 61%);
   --text-diamond: hsl(280, 65%, 60%);
-<<<<<<< HEAD
-=======
   --text-emerald: hsl(144, 65%, 50%);
->>>>>>> d88a9e52
   --text-platinum: hsl(197, 54%, 46%);
   --text-gold: hsl(43, 69%, 57%);
   --text-silver: hsl(0, 0%, 40%);
   --text-bronze: hsl(27, 63%, 48%);
 
-<<<<<<< HEAD
-  /* Mod colors */
-  --mod-hard-rock: hsl(5.12, 83.23%, 69.61%);
-  --mod-hidden: hsl(49, 86%, 70%);
-  --mod-freemod: hsl(35, 82%, 74%);
-  --mod-flashlight: hsl(236, 36%, 39%);
-  --mod-easy: hsl(114, 86%, 69%);
-  --mod-half-time: hsl(152, 86%, 69%);
-  --mod-double-time: hsl(251, 86%, 70%);
-  --mod-nightcore: hsl(271, 86%, 70%);
-  --mod-hidden-hard-rock: hsla(337, 100%, 60%, 0.918);
-  --mod-hidden-easy: hsla(41, 100%, 64%, 0.945);
-  --mod-easy-double-time: hsla(180, 59%, 48%, 0.952);
-  --mod-hidden-flashlight: hsl(197, 36%, 39%);
-}
-
-.dark {
-  --background: hsl(110, 13%, 9%);
-=======
   --header-height-px: calc(var(--spacing) * 16);
 }
 
 .dark {
   --background: hsl(0, 0%, 7%);
->>>>>>> d88a9e52
   --foreground: hsl(210 40% 98%);
   --card: hsl(0, 0%, 8%);
   --card-foreground: hsl(210 40% 98%);
@@ -181,31 +125,6 @@
   --card-alt-hover: hsl(217.2 32.6% 21%);
   --popover: hsl(0, 0%, 7%);
   --popover-foreground: hsl(210 40% 98%);
-<<<<<<< HEAD
-  --primary: hsl(221, 83%, 61%);
-  --primary-foreground: hsl(0 0% 100%);
-  --secondary: hsl(220 13% 16%);
-  --secondary-foreground: hsl(210 40% 90%);
-  --muted: hsl(220 13% 16%);
-  --muted-foreground: hsl(215 25% 65%);
-  --accent: hsl(221 83% 44%);
-  --accent-foreground: hsl(0 0% 100%);
-  --destructive: hsl(0 84% 60%);
-  --destructive-foreground: hsl(0 0% 100%);
-  --border: hsl(220 13% 16%);
-  --input: hsl(220 13% 16%);
-  --ring: hsl(221 83% 61%);
-  --chart-1: hsl(221 83% 61%);
-  --chart-1: hsl(221, 83%, 61%);
-  --chart-2: hsl(173, 83%, 61%);
-  --chart-3: hsl(271, 83%, 61%);
-  --chart-4: hsl(43, 83%, 61%);
-  --chart-5: hsl(27, 83%, 61%);
-  --chart-6: hsl(2, 83%, 61%);
-  --chart-7: hsl(320, 83%, 61%);
-  --chart-8: hsl(133, 83%, 61%);
-  --chart-9: hsl(61, 83%, 61%);
-=======
   --primary: hsl(217, 100%, 70%);
   --primary-foreground: hsl(222.2 47.4% 11.2%);
   --secondary: hsl(0, 0%, 12%);
@@ -224,22 +143,17 @@
   --chart-3: hsl(30 80% 55%);
   --chart-4: hsl(280 65% 60%);
   --chart-5: hsl(340 75% 55%);
->>>>>>> d88a9e52
 
   /* Dark mode tier text colors */
   --text-elite-grandmaster: hsl(217, 100%, 70%);
   --text-grandmaster: hsl(0, 100%, 58%);
   --text-master: hsl(266, 81%, 61%);
   --text-diamond: hsl(280, 65%, 70%);
-<<<<<<< HEAD
-=======
   --text-emerald: hsl(144, 70%, 60%);
->>>>>>> d88a9e52
   --text-platinum: hsl(187, 59%, 58%);
   --text-gold: hsl(43, 74%, 76%);
   --text-silver: hsl(0, 0%, 60%);
   --text-bronze: hsl(27, 71%, 58%);
-<<<<<<< HEAD
 
   /* Mod colors */
   --mod-hard-rock: hsl(5.12, 83.23%, 69.61%);
@@ -254,8 +168,6 @@
   --mod-hidden-easy: hsla(41, 100%, 64%, 0.945);
   --mod-easy-double-time: hsla(180, 59%, 48%, 0.952);
   --mod-hidden-flashlight: hsl(197, 36%, 39%);
-=======
->>>>>>> d88a9e52
 }
 
 @layer base {
@@ -277,25 +189,6 @@
 }
 
 @layer utilities {
-<<<<<<< HEAD
-  .text-shadow-xs {
-    text-shadow: 0 1px 2px color-mix(in srgb, var(--background) 0%, black 30%);
-  }
-
-  .text-shadow-sm {
-    text-shadow: 0 2px 4px color-mix(in srgb, var(--background) 0%, black 40%);
-  }
-
-  .text-shadow-md {
-    text-shadow: 0 4px 8px color-mix(in srgb, var(--background) 0%, black 50%);
-  }
-
-  .text-shadow-lg {
-    text-shadow: 0 8px 16px color-mix(in srgb, var(--background) 0%, black 60%);
-  }
-
-=======
->>>>>>> d88a9e52
   /* Tier text color classes */
   .text-elite-grandmaster {
     color: var(--text-elite-grandmaster);
@@ -309,12 +202,9 @@
   .text-diamond {
     color: var(--text-diamond);
   }
-<<<<<<< HEAD
-=======
   .text-emerald {
     color: var(--text-emerald);
   }
->>>>>>> d88a9e52
   .text-platinum {
     color: var(--text-platinum);
   }
@@ -378,8 +268,8 @@
 
       @apply order-2;
 
-      /* md breakpoint */
-      @media (min-width: 48rem) {
+      /* --var(--breakpoint-md) */
+      @media (width >= 48rem) {
         @apply pr-0.5;
       }
     }
@@ -389,8 +279,8 @@
 
       @apply order-3;
 
-      /* md breakpoint */
-      @media (min-width: 48rem) {
+      /* --var(--breakpoint-md) */
+      @media (width >= 48rem) {
         --team-flex-col-dir: column-reverse;
         --team-flex-row-dir: row-reverse;
 
