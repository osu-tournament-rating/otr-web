--- conflicted
+++ resolved
@@ -65,29 +65,6 @@
 }
 
 :root {
-<<<<<<< HEAD
-  --background: hsl(0 0% 100%);
-  --foreground: hsl(222 47% 11%);
-  --card: hsl(0 0% 100%);
-  --card-foreground: hsl(222 47% 11%);
-  --popover: hsl(0 0% 100%);
-  --popover-foreground: hsl(222 47% 11%);
-  --primary: hsl(221, 83%, 61%);
-  --primary-foreground: hsl(0 0% 100%);
-  --secondary: hsl(210 20% 98%);
-  --secondary-foreground: hsl(222 47% 20%);
-  --muted: hsl(210 20% 96%);
-  --muted-foreground: hsl(215 25% 40%);
-  --accent: hsl(221 83% 84%);
-  --accent-foreground: hsl(222 47% 20%);
-  --destructive: hsl(0 84% 60%);
-  --destructive-foreground: hsl(0 0% 100%);
-  --border: hsl(214 20% 91%);
-  --input: hsl(214 20% 91%);
-  --ring: hsl(221 83% 61%);
-  --radius: 0.5rem;
-  --chart-1: hsl(221 83% 61%);
-=======
   --background: hsl(210, 10%, 95%);
   --foreground: hsl(0, 0%, 7%);
   --card: hsl(210, 10%, 98%);
@@ -113,14 +90,13 @@
   --ring: hsl(221.2, 70%, 50%);
   --radius: 0.3rem;
   --chart-1: hsl(12 76% 61%);
->>>>>>> 7749b304
   --chart-2: hsl(173 58% 39%);
   --chart-3: hsl(197 37% 24%);
   --chart-4: hsl(43 74% 66%);
   --chart-5: hsl(27 87% 67%);
 
   --score-performance-label: hsl(51 60% 55%);
-  --team-no-team: hsl(0 0% 20%);
+  --team-no-team: #333;
   --team-red: hsl(348 72% 52%);
   --team-blue: hsl(228 72% 52%);
 
@@ -137,28 +113,6 @@
 }
 
 .dark {
-<<<<<<< HEAD
-  --background: hsl(220 13% 9%);
-  --foreground: hsl(210 40% 98%);
-  --card: hsl(220 13% 12%);
-  --card-foreground: hsl(210 40% 98%);
-  --popover: hsl(220 13% 12%);
-  --popover-foreground: hsl(210 40% 98%);
-  --primary: hsl(221, 83%, 61%);
-  --primary-foreground: hsl(0 0% 100%);
-  --secondary: hsl(220 13% 16%);
-  --secondary-foreground: hsl(210 40% 90%);
-  --muted: hsl(220 13% 16%);
-  --muted-foreground: hsl(215 25% 65%);
-  --accent: hsl(221 83% 44%);
-  --accent-foreground: hsl(0 0% 100%);
-  --destructive: hsl(0 84% 60%);
-  --destructive-foreground: hsl(0 0% 100%);
-  --border: hsl(220 13% 16%);
-  --input: hsl(220 13% 16%);
-  --ring: hsl(221 83% 61%);
-  --chart-1: hsl(221, 83%, 61%);
-=======
   --background: hsl(0, 0%, 7%);
   --foreground: hsl(210 40% 98%);
   --card: hsl(0, 0%, 8%);
@@ -183,7 +137,6 @@
   --input: hsl(217.2 32.6% 17.5%);
   --ring: hsl(217, 100%, 30%);
   --chart-1: hsl(217, 100%, 70%);
->>>>>>> 7749b304
   --chart-2: hsl(160 60% 45%);
   --chart-3: hsl(30 80% 55%);
   --chart-4: hsl(280 65% 60%);
