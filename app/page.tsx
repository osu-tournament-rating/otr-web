<<<<<<< HEAD
import Image from 'next/image';
import Link from 'next/link';
import { Card } from '@/components/ui/card';
import { Trophy, Flag, BookOpen } from 'lucide-react';
import RatingLadder from '@/components/rating/RatingLadder';
import FeatureCard from '@/components/FeatureCard';

export default async function Page() {
  return (
    <div className="min-h-screen bg-background font-sans text-foreground">
      {/* Main content */}
      <div className="container mx-auto px-4 py-8">
        <div className="flex flex-col gap-2">
          {/* Hero section */}
          <Card className="relative mb-4 overflow-hidden border-none bg-card-alt p-6 md:p-8">
            <div className="absolute -top-16 right-0 h-[225px] w-[475px] opacity-50 transition-opacity duration-300 lg:opacity-70 xl:opacity-100">
              <Image
                src="/decorations/decoration-2.svg"
                alt="Decorative background pattern"
                fill
                style={{ objectFit: 'cover' }}
                aria-hidden="true"
              />
            </div>
            <div className="flex flex-col items-center gap-6 md:h-full md:flex-row md:justify-between">
              <div className="z-10 flex max-w-md flex-col gap-2">
                <h1 className="text-2xl font-bold">osu! Tournament Rating</h1>
                <p className="text-md text-foreground/90 transition-colors duration-300 md:text-foreground/80 lg:text-secondary-foreground xl:text-muted-foreground">
                  A platform that ranks and predicts the performance of all osu!
                  tournament players
                </p>
              </div>
            </div>
          </Card>

          {/* Rating Ladder */}
          <Card className="mb-4 border-none bg-card-alt p-6 md:p-8">
            <div className="mb-4 flex flex-col gap-2">
              <h2 className="text-3xl font-bold">Rise to the top</h2>
              <p className="text-muted-foreground">
                Join your friends on the ladder as soon as you play in a
                verified tournament!
              </p>
            </div>
            <RatingLadder className="w-full" iconSize={40} />
          </Card>

          {/* Link cards */}
          <div className="mb-4 grid grid-cols-1 gap-6 md:grid-cols-3">
            <Link href="/leaderboard" className="block">
              <div className="h-full rounded-xl border border-card-alt-border bg-card-alt p-6 transition-colors hover:border-card-alt-hover hover:bg-card-alt-hover/30">
                <div className="flex items-start gap-4">
                  <div className="mt-1 text-primary">
                    <Trophy size={24} />
                  </div>
                  <div>
                    <h3 className="text-xl font-semibold">View Rankings</h3>
                    <p className="mt-1 text-muted-foreground">
                      Find out where you stack up against your friends...and
                      foes
                    </p>
                  </div>
                </div>
              </div>
            </Link>
            <Link href="/tournaments" className="block">
              <div className="h-full rounded-xl border border-card-alt-border bg-card-alt p-6 transition-colors hover:border-card-alt-hover hover:bg-card-alt-hover/30">
                <div className="flex items-start gap-4">
                  <div className="mt-1 text-primary">
                    <Flag size={24} />
                  </div>
                  <div>
                    <h3 className="text-xl font-semibold">
                      Browse Tournaments
                    </h3>
                    <p className="mt-1 text-muted-foreground">
                      View the latest and greatest or go back in time
                    </p>
                  </div>
                </div>
              </div>
            </Link>

            <Link
              href="https://docs.otr.stagec.xyz"
              className="block"
              target="_blank"
            >
              <div className="h-full rounded-xl border border-card-alt-border bg-card-alt p-6 transition-colors hover:border-card-alt-hover hover:bg-card-alt-hover/30">
                <div className="flex items-start gap-4">
                  <div className="mt-1 text-primary">
                    <BookOpen size={24} />
                  </div>
                  <div>
                    <h3 className="text-xl font-semibold">Read the docs</h3>
                    <p className="mt-1 text-muted-foreground">
                      Learn how our rating system works
                    </p>
                  </div>
                </div>
              </div>
            </Link>
          </div>

          {/* Feature sections */}
          <div className="space-y-6">
            {/* Rank restricted tournaments */}
            <FeatureCard
              title="Rank restricted tournaments"
              description="oTR combined with BWS opens the door to an all-new level of fair competition in tournaments targeting specific skill brackets"
              imageUrl="/decorations/decoration-1.svg"
              imagePosition="left"
              contentPosition="right"
              className="h-44 md:h-64"
            />

            {/* Verified tournaments */}
            <Card className="relative h-44 overflow-hidden border-none bg-card-alt p-4 md:h-64 md:p-6 lg:p-8">
              <div className="absolute top-0 right-0 h-[260px] w-[600px] opacity-50 transition-opacity duration-300 lg:opacity-70 xl:opacity-100">
                <Image
                  src="/decorations/decoration-2.svg"
                  alt=""
                  fill
                  style={{ objectFit: 'cover' }}
                />
              </div>
              <div className="flex h-full flex-col items-center justify-center md:flex-row">
                <div className="z-10 mr-auto flex flex-col gap-2 md:w-1/2">
                  <h2 className="text-2xl font-bold md:text-3xl">
                    Verified tournaments
                  </h2>
                  <p className="text-foreground/90 transition-colors duration-300 md:text-foreground/80 lg:text-secondary-foreground xl:text-muted-foreground">
                    Only human-verified tournament matches are included in our
                    rating algorithm
                  </p>
                </div>
              </div>
            </Card>

            {/* Stats on stats */}
            <Card className="relative h-44 overflow-hidden border-none bg-card-alt p-4 md:h-64 md:p-6 lg:p-8">
              <div className="absolute top-0 -left-50 h-[260px] w-[600px] opacity-50 transition-opacity duration-300 lg:opacity-70 xl:opacity-100">
                <Image
                  src="/decorations/decoration-2.svg"
                  alt=""
                  fill
                  style={{
                    objectFit: 'cover',
                    transform: 'rotate(180deg)',
                  }}
                />
              </div>
              <div className="flex h-full flex-col items-center justify-center md:flex-row">
                <div className="z-10 ml-auto flex flex-col gap-2 md:w-2/3">
                  <h2 className="text-2xl font-bold md:text-3xl">
                    Stats on stats
                  </h2>
                  <p className="text-foreground/90 transition-colors duration-300 md:text-foreground/80 lg:text-secondary-foreground xl:text-muted-foreground">
                    Powerful tools for players and teams. Compare performance,
                    track progress, and analyze your tournament history with
                    ease.
                  </p>
                </div>
              </div>
            </Card>

            {/* All modes supported */}
            <Card className="relative h-44 overflow-hidden border-none bg-card-alt p-4 md:h-64 md:p-6 lg:p-8">
              <div
                className="absolute top-0 right-0 h-[225px] w-[618px] opacity-50 transition-opacity duration-300 lg:opacity-70 xl:opacity-100"
                style={{
                  transform: 'scaleX(-1) scale(0.85)',
                  transformOrigin: 'right top',
                }}
              >
                <Image
                  src="/decorations/decoration-4.svg"
                  alt=""
                  fill
                  style={{
                    objectFit: 'contain',
                    right: '0',
                    left: 'auto',
                  }}
                />
              </div>
              <div className="flex h-full flex-col items-center justify-center md:flex-row md:justify-between">
                <div className="z-10 mr-auto flex flex-col gap-2 md:w-2/5">
                  <h2 className="text-2xl font-bold md:text-3xl">
                    All modes supported
                  </h2>
                  <p className="text-foreground/90 transition-colors duration-300 md:text-foreground/80 lg:text-secondary-foreground xl:text-muted-foreground">
                    Yes, mania 4K and 7K are entirely separate rulesets!
                  </p>
                </div>
                <div className="z-10 mt-4 flex flex-wrap gap-2 rounded-2xl bg-muted p-2 md:gap-4 md:p-4">
                  <div className="flex h-8 w-8 items-center justify-center md:h-12 md:w-12">
                    <Image
                      src="/icons/rulesets/osu.svg"
                      alt="osu!"
                      width={32}
                      height={32}
                      className="fill-muted-foreground md:h-12 md:w-12"
                    />
                  </div>
                  <div className="flex h-8 w-8 items-center justify-center md:h-12 md:w-12">
                    <Image
                      src="/icons/rulesets/taiko.svg"
                      alt="osu!taiko"
                      width={32}
                      height={32}
                      className="fill-muted-foreground md:h-12 md:w-12"
                    />
                  </div>
                  <div className="flex h-8 w-8 items-center justify-center md:h-12 md:w-12">
                    <Image
                      src="/icons/rulesets/catch.svg"
                      alt="osu!catch"
                      width={32}
                      height={32}
                      className="fill-muted-foreground md:h-12 md:w-12"
                    />
                  </div>
                  <div className="flex h-8 w-8 items-center justify-center md:h-12 md:w-12">
                    <Image
                      src="/icons/rulesets/mania4k.svg"
                      alt="osu!mania 4K"
                      width={32}
                      height={32}
                      className="fill-muted-foreground md:h-12 md:w-12"
                    />
                  </div>
                  <div className="flex h-8 w-8 items-center justify-center md:h-12 md:w-12">
                    <Image
                      src="/icons/rulesets/mania7k.svg"
                      alt="osu!mania 7K"
                      width={32}
                      height={32}
                      className="fill-muted-foreground md:h-12 md:w-12"
                    />
                  </div>
                </div>
              </div>
            </Card>

            {/* 100% Open source */}
            <Card className="relative h-44 overflow-hidden border-none bg-card-alt p-4 md:h-64 md:p-6 lg:p-8">
              <div className="absolute top-0 left-0 h-[282px] w-[314px] opacity-50 transition-opacity duration-300 lg:opacity-70 xl:opacity-100">
                <Image
                  src="/decorations/decoration-1.svg"
                  alt=""
                  fill
                  style={{ objectFit: 'cover' }}
                />
              </div>
              <div className="flex h-full flex-col items-center justify-center md:flex-row">
                <div className="z-10 ml-auto flex flex-col gap-2 md:w-2/3">
                  <h2 className="text-2xl font-bold md:text-3xl">
                    100% Open source
                  </h2>
                  <p className="text-foreground/90 transition-colors duration-300 md:text-foreground/80 lg:text-secondary-foreground xl:text-muted-foreground">
                    We are committed to remaining open source and transparent
                    with our algorithm
                  </p>
                </div>
              </div>
            </Card>
          </div>

          {/* CTA section removed from here and moved to top */}
        </div>
=======
import { Card } from '@/components/ui/card';
import RatingLadder from '@/components/rating/RatingLadder';
import {
  FeatureCard,
  FeatureCardDescription,
  FeatureCardTitle,
} from '@/components/home/FeatureCard';
import RulesetIcon from '@/components/icons/RulesetIcon';
import { Ruleset } from '@osu-tournament-rating/otr-api-client';
import { RulesetEnumHelper } from '@/lib/enums';
import LinkCard from '@/components/home/LinkCard';

export default async function Page() {
  return (
    <div className="container m-4 mx-auto flex min-h-screen flex-col gap-2 bg-background py-4 text-foreground">
      {/* Hero section */}
      <FeatureCard
        decoration={2}
        imagePosition="right"
        imageSize="h-[240px] w-[475px]"
        imageClassName="sm:-top-16"
        className="mb-4 items-center lg:py-10"
        contentClassName="px-2 max-w-md"
      >
        <FeatureCardTitle>osu! Tournament Rating</FeatureCardTitle>
        <FeatureCardDescription>
          A community-driven platform that ranks and predicts the performance of
          all osu! tournament players
        </FeatureCardDescription>
      </FeatureCard>

      {/* Rating Ladder */}
      <Card className="mb-4 border-none bg-card-alt p-6 md:p-8">
        <div className="flex flex-col gap-2">
          <h2 className="text-3xl font-bold">Rise to the top</h2>
          <p className="text-muted-foreground">
            Join your friends on the ladder as soon as you play in a verified
            tournament
          </p>
        </div>
        <RatingLadder />
      </Card>

      {/* Link cards */}
      <div className="mb-4 grid grid-cols-1 gap-6 md:grid-cols-3">
        <LinkCard
          title="View Rankings"
          description="Find out where you stack up against your friends... and foes"
          icon="medal"
          href={'/leaderboard'}
        />

        <LinkCard
          title="Browse Tournaments"
          description="View the latest and greatest or go back in time"
          icon="trophy"
          href={'/tournaments'}
        />

        <LinkCard
          title="Read the docs"
          description="Learn the inner-workings of our rating algorithm"
          icon="book"
          href="https://docs.otr.stagec.xyz"
          target="_blank"
        />
      </div>

      {/* Feature sections */}
      <div className="space-y-6">
        {/* Rating restricted tournaments */}
        <FeatureCard decoration={1} contentClassName="md:w-5/9 xl:w-1/2">
          <FeatureCardTitle>Rating restricted tournaments</FeatureCardTitle>
          <FeatureCardDescription>
            o!TR opens the door to an all-new level of fair competition in
            tournaments targeting specific skill brackets
          </FeatureCardDescription>
        </FeatureCard>

        {/* Verified tournaments */}
        <FeatureCard
          decoration={3}
          imagePosition="right"
          imageSize="h-[260px] w-[380px]"
          imageClassName="rotate-180"
          contentClassName="md:w-1/2"
        >
          <FeatureCardTitle>Verified tournaments</FeatureCardTitle>
          <FeatureCardDescription>
            Only human-verified tournament matches are included in our rating
            algorithm
          </FeatureCardDescription>
        </FeatureCard>

        {/* Stats on stats */}
        <FeatureCard
          decoration={2}
          imageClassName="-left-50 top-0 rotate-180"
          imageSize="h-[260px] w-[600px]"
          contentClassName="md:w-2/3 xl:w-1/2"
        >
          <FeatureCardTitle>Stats on stats</FeatureCardTitle>
          <FeatureCardDescription>
            Powerful tools for players and teams. Compare performance, track
            progress, and analyze your tournament history with ease
          </FeatureCardDescription>
        </FeatureCard>

        {/* New updates every Tuesday */}
        <FeatureCard
          decoration={1}
          imagePosition="right"
          imageClassName="rotate-180"
        >
          <FeatureCardTitle>New updates every Tuesday</FeatureCardTitle>
          <FeatureCardDescription>
            Ratings are recalculated every Tuesday at 23:59 UTC
          </FeatureCardDescription>
        </FeatureCard>

        {/* All modes supported */}
        <FeatureCard
          decoration={4}
          imageSize="h-[300px] w-[618px]"
          contentClassName="sm:max-md:flex-row items-center sm:items-center gap-4"
        >
          <div className="flex flex-col gap-2">
            <FeatureCardTitle>All modes supported</FeatureCardTitle>
            <FeatureCardDescription>
              Yes, mania 4K and 7K are entirely separate rulesets
            </FeatureCardDescription>
          </div>
          <div className="flex justify-center gap-4 rounded-2xl bg-muted/90 p-4 backdrop-blur-md md:gap-6 md:p-6">
            {Object.keys(RulesetEnumHelper.metadata)
              .filter((r) => Number(r) !== Ruleset.ManiaOther)
              .map((r) => (
                <RulesetIcon
                  key={r}
                  ruleset={Number(r)}
                  className="size-8 fill-primary stroke-black/25 md:size-10 lg:size-12"
                />
              ))}
          </div>
        </FeatureCard>

        {/* Open source, open data */}
        <FeatureCard
          decoration={2}
          imagePosition="right"
          imageClassName="-top-25 -right-15"
          imageFit="cover"
          imageSize="h-[300px] w-[600px]"
          contentClassName="md:w-2/3"
        >
          <FeatureCardTitle>Open source, open data</FeatureCardTitle>
          <FeatureCardDescription>
            Built from the ground up with transparency in mind
          </FeatureCardDescription>
        </FeatureCard>
>>>>>>> d88a9e52
      </div>
    </div>
  );
}<|MERGE_RESOLUTION|>--- conflicted
+++ resolved
@@ -1,276 +1,3 @@
-<<<<<<< HEAD
-import Image from 'next/image';
-import Link from 'next/link';
-import { Card } from '@/components/ui/card';
-import { Trophy, Flag, BookOpen } from 'lucide-react';
-import RatingLadder from '@/components/rating/RatingLadder';
-import FeatureCard from '@/components/FeatureCard';
-
-export default async function Page() {
-  return (
-    <div className="min-h-screen bg-background font-sans text-foreground">
-      {/* Main content */}
-      <div className="container mx-auto px-4 py-8">
-        <div className="flex flex-col gap-2">
-          {/* Hero section */}
-          <Card className="relative mb-4 overflow-hidden border-none bg-card-alt p-6 md:p-8">
-            <div className="absolute -top-16 right-0 h-[225px] w-[475px] opacity-50 transition-opacity duration-300 lg:opacity-70 xl:opacity-100">
-              <Image
-                src="/decorations/decoration-2.svg"
-                alt="Decorative background pattern"
-                fill
-                style={{ objectFit: 'cover' }}
-                aria-hidden="true"
-              />
-            </div>
-            <div className="flex flex-col items-center gap-6 md:h-full md:flex-row md:justify-between">
-              <div className="z-10 flex max-w-md flex-col gap-2">
-                <h1 className="text-2xl font-bold">osu! Tournament Rating</h1>
-                <p className="text-md text-foreground/90 transition-colors duration-300 md:text-foreground/80 lg:text-secondary-foreground xl:text-muted-foreground">
-                  A platform that ranks and predicts the performance of all osu!
-                  tournament players
-                </p>
-              </div>
-            </div>
-          </Card>
-
-          {/* Rating Ladder */}
-          <Card className="mb-4 border-none bg-card-alt p-6 md:p-8">
-            <div className="mb-4 flex flex-col gap-2">
-              <h2 className="text-3xl font-bold">Rise to the top</h2>
-              <p className="text-muted-foreground">
-                Join your friends on the ladder as soon as you play in a
-                verified tournament!
-              </p>
-            </div>
-            <RatingLadder className="w-full" iconSize={40} />
-          </Card>
-
-          {/* Link cards */}
-          <div className="mb-4 grid grid-cols-1 gap-6 md:grid-cols-3">
-            <Link href="/leaderboard" className="block">
-              <div className="h-full rounded-xl border border-card-alt-border bg-card-alt p-6 transition-colors hover:border-card-alt-hover hover:bg-card-alt-hover/30">
-                <div className="flex items-start gap-4">
-                  <div className="mt-1 text-primary">
-                    <Trophy size={24} />
-                  </div>
-                  <div>
-                    <h3 className="text-xl font-semibold">View Rankings</h3>
-                    <p className="mt-1 text-muted-foreground">
-                      Find out where you stack up against your friends...and
-                      foes
-                    </p>
-                  </div>
-                </div>
-              </div>
-            </Link>
-            <Link href="/tournaments" className="block">
-              <div className="h-full rounded-xl border border-card-alt-border bg-card-alt p-6 transition-colors hover:border-card-alt-hover hover:bg-card-alt-hover/30">
-                <div className="flex items-start gap-4">
-                  <div className="mt-1 text-primary">
-                    <Flag size={24} />
-                  </div>
-                  <div>
-                    <h3 className="text-xl font-semibold">
-                      Browse Tournaments
-                    </h3>
-                    <p className="mt-1 text-muted-foreground">
-                      View the latest and greatest or go back in time
-                    </p>
-                  </div>
-                </div>
-              </div>
-            </Link>
-
-            <Link
-              href="https://docs.otr.stagec.xyz"
-              className="block"
-              target="_blank"
-            >
-              <div className="h-full rounded-xl border border-card-alt-border bg-card-alt p-6 transition-colors hover:border-card-alt-hover hover:bg-card-alt-hover/30">
-                <div className="flex items-start gap-4">
-                  <div className="mt-1 text-primary">
-                    <BookOpen size={24} />
-                  </div>
-                  <div>
-                    <h3 className="text-xl font-semibold">Read the docs</h3>
-                    <p className="mt-1 text-muted-foreground">
-                      Learn how our rating system works
-                    </p>
-                  </div>
-                </div>
-              </div>
-            </Link>
-          </div>
-
-          {/* Feature sections */}
-          <div className="space-y-6">
-            {/* Rank restricted tournaments */}
-            <FeatureCard
-              title="Rank restricted tournaments"
-              description="oTR combined with BWS opens the door to an all-new level of fair competition in tournaments targeting specific skill brackets"
-              imageUrl="/decorations/decoration-1.svg"
-              imagePosition="left"
-              contentPosition="right"
-              className="h-44 md:h-64"
-            />
-
-            {/* Verified tournaments */}
-            <Card className="relative h-44 overflow-hidden border-none bg-card-alt p-4 md:h-64 md:p-6 lg:p-8">
-              <div className="absolute top-0 right-0 h-[260px] w-[600px] opacity-50 transition-opacity duration-300 lg:opacity-70 xl:opacity-100">
-                <Image
-                  src="/decorations/decoration-2.svg"
-                  alt=""
-                  fill
-                  style={{ objectFit: 'cover' }}
-                />
-              </div>
-              <div className="flex h-full flex-col items-center justify-center md:flex-row">
-                <div className="z-10 mr-auto flex flex-col gap-2 md:w-1/2">
-                  <h2 className="text-2xl font-bold md:text-3xl">
-                    Verified tournaments
-                  </h2>
-                  <p className="text-foreground/90 transition-colors duration-300 md:text-foreground/80 lg:text-secondary-foreground xl:text-muted-foreground">
-                    Only human-verified tournament matches are included in our
-                    rating algorithm
-                  </p>
-                </div>
-              </div>
-            </Card>
-
-            {/* Stats on stats */}
-            <Card className="relative h-44 overflow-hidden border-none bg-card-alt p-4 md:h-64 md:p-6 lg:p-8">
-              <div className="absolute top-0 -left-50 h-[260px] w-[600px] opacity-50 transition-opacity duration-300 lg:opacity-70 xl:opacity-100">
-                <Image
-                  src="/decorations/decoration-2.svg"
-                  alt=""
-                  fill
-                  style={{
-                    objectFit: 'cover',
-                    transform: 'rotate(180deg)',
-                  }}
-                />
-              </div>
-              <div className="flex h-full flex-col items-center justify-center md:flex-row">
-                <div className="z-10 ml-auto flex flex-col gap-2 md:w-2/3">
-                  <h2 className="text-2xl font-bold md:text-3xl">
-                    Stats on stats
-                  </h2>
-                  <p className="text-foreground/90 transition-colors duration-300 md:text-foreground/80 lg:text-secondary-foreground xl:text-muted-foreground">
-                    Powerful tools for players and teams. Compare performance,
-                    track progress, and analyze your tournament history with
-                    ease.
-                  </p>
-                </div>
-              </div>
-            </Card>
-
-            {/* All modes supported */}
-            <Card className="relative h-44 overflow-hidden border-none bg-card-alt p-4 md:h-64 md:p-6 lg:p-8">
-              <div
-                className="absolute top-0 right-0 h-[225px] w-[618px] opacity-50 transition-opacity duration-300 lg:opacity-70 xl:opacity-100"
-                style={{
-                  transform: 'scaleX(-1) scale(0.85)',
-                  transformOrigin: 'right top',
-                }}
-              >
-                <Image
-                  src="/decorations/decoration-4.svg"
-                  alt=""
-                  fill
-                  style={{
-                    objectFit: 'contain',
-                    right: '0',
-                    left: 'auto',
-                  }}
-                />
-              </div>
-              <div className="flex h-full flex-col items-center justify-center md:flex-row md:justify-between">
-                <div className="z-10 mr-auto flex flex-col gap-2 md:w-2/5">
-                  <h2 className="text-2xl font-bold md:text-3xl">
-                    All modes supported
-                  </h2>
-                  <p className="text-foreground/90 transition-colors duration-300 md:text-foreground/80 lg:text-secondary-foreground xl:text-muted-foreground">
-                    Yes, mania 4K and 7K are entirely separate rulesets!
-                  </p>
-                </div>
-                <div className="z-10 mt-4 flex flex-wrap gap-2 rounded-2xl bg-muted p-2 md:gap-4 md:p-4">
-                  <div className="flex h-8 w-8 items-center justify-center md:h-12 md:w-12">
-                    <Image
-                      src="/icons/rulesets/osu.svg"
-                      alt="osu!"
-                      width={32}
-                      height={32}
-                      className="fill-muted-foreground md:h-12 md:w-12"
-                    />
-                  </div>
-                  <div className="flex h-8 w-8 items-center justify-center md:h-12 md:w-12">
-                    <Image
-                      src="/icons/rulesets/taiko.svg"
-                      alt="osu!taiko"
-                      width={32}
-                      height={32}
-                      className="fill-muted-foreground md:h-12 md:w-12"
-                    />
-                  </div>
-                  <div className="flex h-8 w-8 items-center justify-center md:h-12 md:w-12">
-                    <Image
-                      src="/icons/rulesets/catch.svg"
-                      alt="osu!catch"
-                      width={32}
-                      height={32}
-                      className="fill-muted-foreground md:h-12 md:w-12"
-                    />
-                  </div>
-                  <div className="flex h-8 w-8 items-center justify-center md:h-12 md:w-12">
-                    <Image
-                      src="/icons/rulesets/mania4k.svg"
-                      alt="osu!mania 4K"
-                      width={32}
-                      height={32}
-                      className="fill-muted-foreground md:h-12 md:w-12"
-                    />
-                  </div>
-                  <div className="flex h-8 w-8 items-center justify-center md:h-12 md:w-12">
-                    <Image
-                      src="/icons/rulesets/mania7k.svg"
-                      alt="osu!mania 7K"
-                      width={32}
-                      height={32}
-                      className="fill-muted-foreground md:h-12 md:w-12"
-                    />
-                  </div>
-                </div>
-              </div>
-            </Card>
-
-            {/* 100% Open source */}
-            <Card className="relative h-44 overflow-hidden border-none bg-card-alt p-4 md:h-64 md:p-6 lg:p-8">
-              <div className="absolute top-0 left-0 h-[282px] w-[314px] opacity-50 transition-opacity duration-300 lg:opacity-70 xl:opacity-100">
-                <Image
-                  src="/decorations/decoration-1.svg"
-                  alt=""
-                  fill
-                  style={{ objectFit: 'cover' }}
-                />
-              </div>
-              <div className="flex h-full flex-col items-center justify-center md:flex-row">
-                <div className="z-10 ml-auto flex flex-col gap-2 md:w-2/3">
-                  <h2 className="text-2xl font-bold md:text-3xl">
-                    100% Open source
-                  </h2>
-                  <p className="text-foreground/90 transition-colors duration-300 md:text-foreground/80 lg:text-secondary-foreground xl:text-muted-foreground">
-                    We are committed to remaining open source and transparent
-                    with our algorithm
-                  </p>
-                </div>
-              </div>
-            </Card>
-          </div>
-
-          {/* CTA section removed from here and moved to top */}
-        </div>
-=======
 import { Card } from '@/components/ui/card';
 import RatingLadder from '@/components/rating/RatingLadder';
 import {
@@ -430,7 +157,6 @@
             Built from the ground up with transparency in mind
           </FeatureCardDescription>
         </FeatureCard>
->>>>>>> d88a9e52
       </div>
     </div>
   );
