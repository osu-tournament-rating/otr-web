import { auth } from '@/auth';
import Header from '@/components/header/Header';
import { ThemeProvider } from '@/components/theme-provider';
import { Toaster } from '@/components/ui/sonner';
import type { Metadata } from 'next';
import { SessionProvider } from 'next-auth/react';
import { Geist, Geist_Mono } from 'next/font/google';
import React from 'react';
import './globals.css';

const geistSans = Geist({
  variable: '--font-geist-sans',
  subsets: ['latin'],
});

const geistMono = Geist_Mono({
  variable: '--font-geist-mono',
  subsets: ['latin'],
});

export const metadata: Metadata = {
  title: {
    default: 'osu! Tournament Rating',
    template: '%s | o!TR',
  },
  description: 'The newest osu! tournament statistics platform',
};

export default async function RootLayout({
  children,
}: Readonly<{
  children: React.ReactNode;
}>) {
  const session = await auth();

  return (
    <html lang="en" suppressHydrationWarning>
      <body
        className={`${geistSans.variable} ${geistMono.variable} antialiased`}
      >
        <ThemeProvider attribute="class" disableTransitionOnChange>
          <SessionProvider
            basePath={'/auth'}
            session={session}
            refetchOnWindowFocus={false}
          >
            <Header />
<<<<<<< HEAD
            <main className="mx-auto w-full px-5 md:max-w-4xl xl:max-w-6xl">
              {children}
            </main>
            <Toaster />
=======
            <main className="mx-auto w-full max-w-5xl px-5">{children}</main>
            <Toaster richColors />
>>>>>>> 95d6454d
          </SessionProvider>
        </ThemeProvider>
      </body>
    </html>
  );
}<|MERGE_RESOLUTION|>--- conflicted
+++ resolved
@@ -45,15 +45,10 @@
             refetchOnWindowFocus={false}
           >
             <Header />
-<<<<<<< HEAD
             <main className="mx-auto w-full px-5 md:max-w-4xl xl:max-w-6xl">
               {children}
             </main>
-            <Toaster />
-=======
-            <main className="mx-auto w-full max-w-5xl px-5">{children}</main>
             <Toaster richColors />
->>>>>>> 95d6454d
           </SessionProvider>
         </ThemeProvider>
       </body>
