import type { Metadata } from 'next';
import { Geist, Geist_Mono } from 'next/font/google';
import './globals.css';
import { SessionProvider } from 'next-auth/react';
import { ThemeProvider } from '@/components/theme-provider';
import { auth } from '@/auth';
import Nav from '@/components/nav/Nav';
<<<<<<< HEAD
import React from 'react';
=======
import { Toaster } from '@/components/ui/sonner';
>>>>>>> 53ff6aa0

const geistSans = Geist({
  variable: '--font-geist-sans',
  subsets: ['latin'],
});

const geistMono = Geist_Mono({
  variable: '--font-geist-mono',
  subsets: ['latin'],
});

export const metadata: Metadata = {
  title: {
    default: 'osu! Tournament Rating',
    template: '%s | o!TR',
  },
  description: 'The newest osu! tournament statistics platform',
};

export default async function RootLayout({
  children,
}: Readonly<{
  children: React.ReactNode;
}>) {
  const session = await auth();

  return (
    <html lang="en" suppressHydrationWarning>
      <body
        className={`${geistSans.variable} ${geistMono.variable} antialiased`}
      >
        <ThemeProvider attribute="class" disableTransitionOnChange>
          <SessionProvider basePath={'/auth'} session={session}>
            <Nav />
            <div className="flex justify-center w-full">
              <div className="max-w-3xl w-full m-auto mt-0 mb-0">
                {children}
              </div>
              <Toaster />
            </div>
          </SessionProvider>
        </ThemeProvider>
      </body>
    </html>
  );
}<|MERGE_RESOLUTION|>--- conflicted
+++ resolved
@@ -5,11 +5,8 @@
 import { ThemeProvider } from '@/components/theme-provider';
 import { auth } from '@/auth';
 import Nav from '@/components/nav/Nav';
-<<<<<<< HEAD
 import React from 'react';
-=======
 import { Toaster } from '@/components/ui/sonner';
->>>>>>> 53ff6aa0
 
 const geistSans = Geist({
   variable: '--font-geist-sans',
@@ -44,8 +41,8 @@
         <ThemeProvider attribute="class" disableTransitionOnChange>
           <SessionProvider basePath={'/auth'} session={session}>
             <Nav />
-            <div className="flex justify-center w-full">
-              <div className="max-w-3xl w-full m-auto mt-0 mb-0">
+            <div className='flex justify-center w-full'>
+              <div className='max-w-3xl w-full m-auto mt-0 mb-0'>
                 {children}
               </div>
               <Toaster />
