--- conflicted
+++ resolved
@@ -38,46 +38,6 @@
   };
 
   try {
-<<<<<<< HEAD
-    const parsedForm = TournamentSubmissionFormSchema.parse(
-      extractFormData<TournamentSubmissionDTO>(formData, {
-        ruleset: (value) => parseInt(value),
-        ids: (value) =>
-          value
-            // Split at new lines
-            .split(/\r?\n/g)
-            // Filter out empty strings
-            .filter((s) => s.trim() !== '')
-            .map((s) => {
-              // Trim whitespace
-              s = s.trim();
-
-              // If the string is parseable to an int as is, do so
-              if (!isNaN(parseFloat(s))) {
-                return parseFloat(s);
-              }
-
-              // Try to extract the id using regex
-              const match = MatchLinkPattern.exec(s);
-              return match ? parseFloat(match[1]) : s;
-            }),
-        beatmapIds: (value) =>
-          value
-            .split(/\r?\n/g)
-            .filter((s) => s.trim() !== '')
-            .map((s) => {
-              s = s.trim();
-
-              if (!isNaN(parseFloat(s))) {
-                return parseFloat(s);
-              }
-
-              const match = BeatmapLinkPattern.exec(s);
-              return match ? parseFloat(match[1]) : s;
-            }),
-      })
-    );
-=======
     const parsedForm = TournamentSubmissionFormSchema.parse(extractFormData<TournamentSubmissionDTO>(formData, {
       ruleset: value => parseInt(value),
       ids: value => value
@@ -113,7 +73,6 @@
           return match ? parseFloat(match[1]) : s;
         })
     }));
->>>>>>> 246b27e6
 
     const wrapper = new TournamentsWrapper(apiWrapperConfiguration);
     await wrapper.create({ body: parsedForm });
