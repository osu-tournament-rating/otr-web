--- conflicted
+++ resolved
@@ -13,13 +13,8 @@
 import Image from 'next/image';
 import Link from 'next/link';
 import { usePathname } from 'next/navigation';
-<<<<<<< HEAD
 import { useState, useCallback } from 'react';
-import LoginButton from '../buttons/LoginButton';
-=======
-import { useState } from 'react';
 import ProfileCard from '../profile/ProfileCard';
->>>>>>> 104342d8
 import SearchDialog from '../search/SearchDialog';
 import { Button } from '../ui/button';
 import { DialogTitle } from '../ui/dialog';
@@ -30,10 +25,7 @@
   NavigationMenuItem,
   NavigationMenuLink,
   NavigationMenuList,
-<<<<<<< HEAD
   NavigationMenuTrigger,
-=======
->>>>>>> 104342d8
 } from '../ui/navigation-menu';
 import { Separator } from '../ui/separator';
 import { Sheet, SheetClose, SheetContent, SheetTrigger } from '../ui/sheet';
@@ -78,7 +70,6 @@
   const [openMobileDropdowns, setOpenMobileDropdowns] = useState<
     Record<string, boolean>
   >(() => {
-    // If the current page is a child of a parent dropdown menu, expand it by default.
     const initialOpen: Record<string, boolean> = {};
     navItems.forEach((item) => {
       if (item.dropdown) {
@@ -114,7 +105,6 @@
 
           {/* Main nav */}
           <NavigationMenu viewport={false} className="hidden md:flex">
-<<<<<<< HEAD
             <NavigationMenuList>
               {navItems.map((item) => (
                 <NavigationMenuItem key={item.title}>
@@ -153,23 +143,12 @@
                       </NavigationMenuContent>
                     </>
                   ) : (
-=======
-            <NavigationMenuList className="gap-1">
-              {navItems.map(({ title, href }) => (
-                <NavigationMenuItem key={title}>
-                  <Link href={href} legacyBehavior passHref>
->>>>>>> 104342d8
                     <NavigationMenuLink
                       asChild
                       className={cn(
                         'transition-colors hover:bg-secondary hover:text-primary focus:bg-secondary focus:outline-none',
-<<<<<<< HEAD
                         pathname.startsWith(item.href) &&
                           'font-extrabold text-primary focus:text-primary'
-=======
-                        pathname.startsWith(href) &&
-                          'font-semibold text-primary focus:text-primary'
->>>>>>> 104342d8
                       )}
                     >
                       <Link href={item.href}>{item.title}</Link>
@@ -190,7 +169,6 @@
             </div>
           </div>
 
-<<<<<<< HEAD
           {/* Mobile hamburger menu */}
           <Sheet modal={false} onOpenChange={setIsMobileNavOpen}>
             {!isMobileNavOpen ? (
@@ -215,7 +193,7 @@
               <DialogTitle hidden />
               <NavigationMenu className="contents" orientation={'vertical'}>
                 <div className="flex flex-col gap-y-4 px-2">
-                  <LoginButton />
+                  <ProfileCard isMobile={true} />
                   <Separator className="bg-muted" />
                 </div>
                 <NavigationMenuList className="flex-col">
@@ -248,7 +226,6 @@
                                   key={dropdownItem.title}
                                   asChild
                                   className={cn(
-                                    // Change the pl to change indentation of dropdown menu elements
                                     'flex w-full items-start justify-start gap-2 bg-secondary px-4 py-2 pl-8 text-lg transition-colors hover:cursor-pointer hover:bg-secondary hover:text-primary focus:bg-secondary focus:text-foreground',
                                     pathname === dropdownItem.href &&
                                       'font-medium text-primary focus:text-primary'
@@ -283,60 +260,6 @@
               </NavigationMenu>
             </SheetContent>
           </Sheet>
-=======
-          {/* Mobile menu */}
-          <div className="flex items-center gap-2 md:hidden">
-            <SearchDialog />
-            <ModeToggle />
-
-            <Sheet modal={false} onOpenChange={setIsMobileNavOpen}>
-              {!isMobileNavOpen ? (
-                <SheetTrigger asChild>
-                  <Button variant="ghost" size="icon">
-                    <Menu className="h-5 w-5" />
-                  </Button>
-                </SheetTrigger>
-              ) : (
-                <SheetClose asChild>
-                  <Button variant="ghost" size="icon">
-                    <X className="h-5 w-5" />
-                  </Button>
-                </SheetClose>
-              )}
-              <SheetContent
-                overlay={false}
-                closeButton={false}
-                className="inset-y-16 w-full border-t border-t-muted border-l-muted bg-secondary p-6 sm:max-w-xs md:hidden"
-              >
-                {/* Required for screen reader */}
-                <DialogTitle hidden />
-
-                <div className="flex flex-col space-y-6">
-                  <ProfileCard isMobile={true} />
-
-                  <Separator className="bg-muted" />
-
-                  <nav className="flex flex-col space-y-1">
-                    {navItems.map(({ title, href }) => (
-                      <SheetClose asChild key={title}>
-                        <Link
-                          href={href}
-                          className={cn(
-                            'flex items-center rounded-md px-3 py-2 text-sm font-medium transition-colors hover:bg-muted',
-                            pathname.startsWith(href) &&
-                              'bg-muted font-semibold text-primary'
-                          )}
-                        >
-                          {title}
-                        </Link>
-                      </SheetClose>
-                    ))}
-                  </nav>
-                </div>
-              </SheetContent>
-            </Sheet>
-          </div>
->>>>>>> 104342d8
         </div>
       </div>
     </header>
