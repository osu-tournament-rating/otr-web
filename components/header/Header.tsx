'use client';

import { cn } from '@/lib/utils';
import { LucideIcon, Menu, Trophy, Upload, X } from 'lucide-react';
import MobileNavItem from './MobileNavItem';
import Image from 'next/image';
import Link from 'next/link';
import { usePathname } from 'next/navigation';
import { useState, useCallback } from 'react';
import ProfileCard from '../profile/ProfileCard';
import SearchDialog from '../search/SearchDialog';
import { Button } from '../ui/button';
import { DialogTitle } from '../ui/dialog';
import { ModeToggle } from '../ui/mode-toggle';
import {
  NavigationMenu,
  NavigationMenuContent,
  NavigationMenuItem,
  NavigationMenuLink,
  NavigationMenuList,
  NavigationMenuTrigger,
} from '../ui/navigation-menu';
import { Separator } from '../ui/separator';
import { Sheet, SheetClose, SheetContent, SheetTrigger } from '../ui/sheet';
import ClientOnly from '../client-only';

type NavItem = {
  title: string;
  href: string;
  dropdown?: {
    title: string;
    href: string;
    icon: LucideIcon;
  }[];
};

type MobileDropdownState = {
  [key: string]: boolean;
};

const navItems: NavItem[] = [
  {
    title: 'Leaderboard',
    href: '/leaderboard',
  },
  {
    title: 'Tournaments',
    href: '/tournaments',
    dropdown: [
      {
        title: 'Browse',
        href: '/tournaments',
        icon: Trophy,
      },
      {
        title: 'Submit',
        href: '/tournaments/submit',
        icon: Upload,
      },
    ],
  },
];

export default function Header() {
  const pathname = usePathname();

  const [isMobileNavOpen, setIsMobileNavOpen] = useState(false);
  const [openMobileDropdowns, setOpenMobileDropdowns] =
    useState<MobileDropdownState>(() => {
      const initialOpen: MobileDropdownState = {};
      navItems.forEach((item) => {
        if (item.dropdown) {
          initialOpen[item.title] = item.dropdown.some(
            (dropdownItem) => pathname === dropdownItem.href
          );
        }
      });
      return initialOpen;
    });

  const toggleMobileDropdown = useCallback((title: string) => {
    setOpenMobileDropdowns((prev) => ({
      ...prev,
      [title]: !prev[title],
    }));
  }, []);

  return (
    <header className="sticky top-0 z-50 w-full border-b border-b-muted bg-secondary px-4 shadow-sm">
      <div className="mx-auto flex h-16 w-full max-w-7xl items-center justify-between">
        <div className="flex items-center gap-4">
          {/* Logo */}
          <Link href="/" className="flex items-center">
            <Image
              src={'/logos/small.svg'}
              alt="o!TR Logo"
              width={36}
              height={36}
              className="transition-transform hover:scale-105"
            />
          </Link>

          {/* Main nav */}
          <NavigationMenu viewport={false} className="hidden md:flex">
            <NavigationMenuList>
              {navItems.map((item) => (
                <NavigationMenuItem key={item.title}>
                  {item.dropdown ? (
                    <>
                      <Link href={item.href}>
                        <NavigationMenuTrigger
                          className={cn(
                            'bg-secondary hover:cursor-pointer hover:bg-secondary hover:text-primary focus:bg-secondary focus:outline-none',
                            pathname.startsWith(item.href) &&
                              'font-extrabold text-primary focus:bg-secondary focus:text-primary'
                          )}
                        >
                          {item.title}
                        </NavigationMenuTrigger>
                      </Link>
                      <NavigationMenuContent>
                        <div className="py-1">
                          {item.dropdown.map((dropdownItem) => (
                            <NavigationMenuLink
                              key={dropdownItem.title}
                              asChild
                              className={cn(
                                'flex flex-row items-center gap-2 text-sm',
                                pathname === dropdownItem.href &&
                                  'font-medium text-primary focus:text-primary'
                              )}
                            >
                              <Link href={dropdownItem.href}>
                                <div className="flex items-center gap-2">
                                  <dropdownItem.icon className="h-4 w-4" />
                                  <p>{dropdownItem.title}</p>
                                </div>
                              </Link>
                            </NavigationMenuLink>
                          ))}
                        </div>
                      </NavigationMenuContent>
                    </>
                  ) : (
                    <NavigationMenuLink
                      asChild
                      className={cn(
                        'transition-colors hover:bg-secondary hover:text-primary focus:bg-secondary focus:outline-none',
                        pathname.startsWith(item.href) &&
                          'font-extrabold text-primary focus:text-primary'
                      )}
                    >
                      <Link href={item.href}>{item.title}</Link>
                    </NavigationMenuLink>
                  )}
                </NavigationMenuItem>
              ))}
            </NavigationMenuList>
          </NavigationMenu>
        </div>

        <div>
          <div className="hidden items-center gap-3 md:flex">
            <SearchDialog />
            <ModeToggle />
            <ClientOnly>
              <ProfileCard />
            </ClientOnly>
          </div>

<<<<<<< HEAD
          {/* Mobile hamburger menu */}
          <Sheet modal={false} onOpenChange={setIsMobileNavOpen}>
            {!isMobileNavOpen ? (
              <SheetTrigger asChild>
                <Button variant="ghost" size="icon" className="md:hidden">
                  <Menu className="h-5 w-5" />
                </Button>
              </SheetTrigger>
            ) : (
              <SheetClose asChild>
                <Button variant="ghost" size="icon" className="md:hidden">
                  <X className="h-5 w-5" />
                </Button>
              </SheetClose>
            )}
            <SheetContent
              overlay={false}
              closeButton={false}
              className="inset-y-16 w-full border-t border-t-muted border-l-muted bg-secondary p-2 sm:w-1/3 md:hidden"
            >
              {/* Required for screen reader */}
              <DialogTitle hidden />
              <NavigationMenu className="contents" orientation={'vertical'}>
                <div className="flex flex-col gap-y-4 px-2">
                  <ProfileCard isMobile={true} />
                  <Separator className="bg-muted" />
=======
          {/* Mobile menu */}
          <div className="flex items-center gap-2 md:hidden">
            <SearchDialog />
            <ModeToggle />

            <Sheet modal={false} onOpenChange={setIsMobileNavOpen}>
              {!isMobileNavOpen ? (
                <SheetTrigger asChild>
                  <Button variant="ghost" size="icon">
                    <Menu className="h-5 w-5" />
                  </Button>
                </SheetTrigger>
              ) : (
                <SheetClose asChild>
                  <Button variant="ghost" size="icon">
                    <X className="h-5 w-5" />
                  </Button>
                </SheetClose>
              )}
              <SheetContent
                overlay={false}
                closeButton={false}
                className="inset-y-16 w-full border-t border-t-muted border-l-muted bg-secondary p-6 sm:max-w-xs md:hidden"
              >
                {/* Required for screen reader */}
                <DialogTitle hidden />

                <div className="flex flex-col space-y-6">
                  <ClientOnly>
                    <ProfileCard />
                  </ClientOnly>
                  <Separator className="bg-muted" />
                  <nav className="flex flex-col space-y-1">
                    {navItems.map(({ title, href }) => (
                      <SheetClose asChild key={title}>
                        <Link
                          href={href}
                          className={cn(
                            'flex items-center rounded-md px-3 py-2 text-sm font-medium transition-colors hover:bg-muted',
                            pathname.startsWith(href) &&
                              'bg-muted font-semibold text-primary'
                          )}
                        >
                          {title}
                        </Link>
                      </SheetClose>
                    ))}
                  </nav>
>>>>>>> 7749b304
                </div>
                <NavigationMenuList className="flex-col">
                  {navItems.map((item) => (
                    <NavigationMenuItem className="w-full" key={item.title}>
                      <MobileNavItem
                        item={item}
                        pathname={pathname}
                        isOpen={!!openMobileDropdowns[item.title]}
                        onToggle={() => toggleMobileDropdown(item.title)}
                      />
                    </NavigationMenuItem>
                  ))}
                </NavigationMenuList>
              </NavigationMenu>
            </SheetContent>
          </Sheet>
        </div>
      </div>
    </header>
  );
}<|MERGE_RESOLUTION|>--- conflicted
+++ resolved
@@ -1,12 +1,11 @@
 'use client';
 
 import { cn } from '@/lib/utils';
-import { LucideIcon, Menu, Trophy, Upload, X } from 'lucide-react';
-import MobileNavItem from './MobileNavItem';
+import { Menu, X } from 'lucide-react';
 import Image from 'next/image';
 import Link from 'next/link';
 import { usePathname } from 'next/navigation';
-import { useState, useCallback } from 'react';
+import { useState } from 'react';
 import ProfileCard from '../profile/ProfileCard';
 import SearchDialog from '../search/SearchDialog';
 import { Button } from '../ui/button';
@@ -14,31 +13,15 @@
 import { ModeToggle } from '../ui/mode-toggle';
 import {
   NavigationMenu,
-  NavigationMenuContent,
   NavigationMenuItem,
   NavigationMenuLink,
   NavigationMenuList,
-  NavigationMenuTrigger,
 } from '../ui/navigation-menu';
 import { Separator } from '../ui/separator';
 import { Sheet, SheetClose, SheetContent, SheetTrigger } from '../ui/sheet';
 import ClientOnly from '../client-only';
 
-type NavItem = {
-  title: string;
-  href: string;
-  dropdown?: {
-    title: string;
-    href: string;
-    icon: LucideIcon;
-  }[];
-};
-
-type MobileDropdownState = {
-  [key: string]: boolean;
-};
-
-const navItems: NavItem[] = [
+const navItems = [
   {
     title: 'Leaderboard',
     href: '/leaderboard',
@@ -46,44 +29,16 @@
   {
     title: 'Tournaments',
     href: '/tournaments',
-    dropdown: [
-      {
-        title: 'Browse',
-        href: '/tournaments',
-        icon: Trophy,
-      },
-      {
-        title: 'Submit',
-        href: '/tournaments/submit',
-        icon: Upload,
-      },
-    ],
   },
-];
+] as const satisfies {
+  title: string;
+  href: string;
+}[];
 
 export default function Header() {
   const pathname = usePathname();
 
   const [isMobileNavOpen, setIsMobileNavOpen] = useState(false);
-  const [openMobileDropdowns, setOpenMobileDropdowns] =
-    useState<MobileDropdownState>(() => {
-      const initialOpen: MobileDropdownState = {};
-      navItems.forEach((item) => {
-        if (item.dropdown) {
-          initialOpen[item.title] = item.dropdown.some(
-            (dropdownItem) => pathname === dropdownItem.href
-          );
-        }
-      });
-      return initialOpen;
-    });
-
-  const toggleMobileDropdown = useCallback((title: string) => {
-    setOpenMobileDropdowns((prev) => ({
-      ...prev,
-      [title]: !prev[title],
-    }));
-  }, []);
 
   return (
     <header className="sticky top-0 z-50 w-full border-b border-b-muted bg-secondary px-4 shadow-sm">
@@ -102,57 +57,20 @@
 
           {/* Main nav */}
           <NavigationMenu viewport={false} className="hidden md:flex">
-            <NavigationMenuList>
-              {navItems.map((item) => (
-                <NavigationMenuItem key={item.title}>
-                  {item.dropdown ? (
-                    <>
-                      <Link href={item.href}>
-                        <NavigationMenuTrigger
-                          className={cn(
-                            'bg-secondary hover:cursor-pointer hover:bg-secondary hover:text-primary focus:bg-secondary focus:outline-none',
-                            pathname.startsWith(item.href) &&
-                              'font-extrabold text-primary focus:bg-secondary focus:text-primary'
-                          )}
-                        >
-                          {item.title}
-                        </NavigationMenuTrigger>
-                      </Link>
-                      <NavigationMenuContent>
-                        <div className="py-1">
-                          {item.dropdown.map((dropdownItem) => (
-                            <NavigationMenuLink
-                              key={dropdownItem.title}
-                              asChild
-                              className={cn(
-                                'flex flex-row items-center gap-2 text-sm',
-                                pathname === dropdownItem.href &&
-                                  'font-medium text-primary focus:text-primary'
-                              )}
-                            >
-                              <Link href={dropdownItem.href}>
-                                <div className="flex items-center gap-2">
-                                  <dropdownItem.icon className="h-4 w-4" />
-                                  <p>{dropdownItem.title}</p>
-                                </div>
-                              </Link>
-                            </NavigationMenuLink>
-                          ))}
-                        </div>
-                      </NavigationMenuContent>
-                    </>
-                  ) : (
+            <NavigationMenuList className="gap-1">
+              {navItems.map(({ title, href }) => (
+                <NavigationMenuItem key={title}>
+                  <Link href={href} legacyBehavior passHref>
                     <NavigationMenuLink
-                      asChild
                       className={cn(
                         'transition-colors hover:bg-secondary hover:text-primary focus:bg-secondary focus:outline-none',
-                        pathname.startsWith(item.href) &&
-                          'font-extrabold text-primary focus:text-primary'
+                        pathname.startsWith(href) &&
+                          'font-semibold text-primary focus:text-primary'
                       )}
                     >
-                      <Link href={item.href}>{item.title}</Link>
+                      {title}
                     </NavigationMenuLink>
-                  )}
+                  </Link>
                 </NavigationMenuItem>
               ))}
             </NavigationMenuList>
@@ -168,34 +86,6 @@
             </ClientOnly>
           </div>
 
-<<<<<<< HEAD
-          {/* Mobile hamburger menu */}
-          <Sheet modal={false} onOpenChange={setIsMobileNavOpen}>
-            {!isMobileNavOpen ? (
-              <SheetTrigger asChild>
-                <Button variant="ghost" size="icon" className="md:hidden">
-                  <Menu className="h-5 w-5" />
-                </Button>
-              </SheetTrigger>
-            ) : (
-              <SheetClose asChild>
-                <Button variant="ghost" size="icon" className="md:hidden">
-                  <X className="h-5 w-5" />
-                </Button>
-              </SheetClose>
-            )}
-            <SheetContent
-              overlay={false}
-              closeButton={false}
-              className="inset-y-16 w-full border-t border-t-muted border-l-muted bg-secondary p-2 sm:w-1/3 md:hidden"
-            >
-              {/* Required for screen reader */}
-              <DialogTitle hidden />
-              <NavigationMenu className="contents" orientation={'vertical'}>
-                <div className="flex flex-col gap-y-4 px-2">
-                  <ProfileCard isMobile={true} />
-                  <Separator className="bg-muted" />
-=======
           {/* Mobile menu */}
           <div className="flex items-center gap-2 md:hidden">
             <SearchDialog />
@@ -244,23 +134,10 @@
                       </SheetClose>
                     ))}
                   </nav>
->>>>>>> 7749b304
                 </div>
-                <NavigationMenuList className="flex-col">
-                  {navItems.map((item) => (
-                    <NavigationMenuItem className="w-full" key={item.title}>
-                      <MobileNavItem
-                        item={item}
-                        pathname={pathname}
-                        isOpen={!!openMobileDropdowns[item.title]}
-                        onToggle={() => toggleMobileDropdown(item.title)}
-                      />
-                    </NavigationMenuItem>
-                  ))}
-                </NavigationMenuList>
-              </NavigationMenu>
-            </SheetContent>
-          </Sheet>
+              </SheetContent>
+            </Sheet>
+          </div>
         </div>
       </div>
     </header>
