--- conflicted
+++ resolved
@@ -1,12 +1,10 @@
 import React from 'react';
 import TierIcon from '@/components/icons/TierIcon';
 import { cn } from '@/lib/utils';
-<<<<<<< HEAD
+
 import { TierName, getTierColor } from '@/lib/tierData';
 import { Card } from '../ui/card';
-=======
-import { TierName, getTierColor } from '@/lib/utils/tierData';
->>>>>>> 65ececbf
+
 
 export interface TierCardProps {
   /** Desired tier */
