'use client';

import {
  Chart as ChartJS,
  Filler,
  Legend,
  LineElement,
  PointElement,
  RadialLinearScale,
  Tooltip,
} from 'chart.js';
import { useTheme } from 'next-themes';
import { useEffect, useState } from 'react';
import { Radar } from 'react-chartjs-2';
import styles from './RadarChart.module.css';

ChartJS.register(
  RadialLinearScale,
  PointElement,
  LineElement,
  Filler,
  Tooltip,
  Legend
);

function kFormatter(num: number) {
  return Math.abs(num) > 999999
    ? Math.sign(num) * (Math.abs(num) / 1000000).toFixed(1) + 'M'
    : Math.abs(num) > 999
    ? Math.sign(num) * (Math.abs(num) / 1000).toFixed(1) + 'k'
    : Math.sign(num) * Math.abs(num);
}

export default function RadarChart({
  winRateModData,
  averageModScore,
}: {
  winRateModData?: any;
  averageModScore?: any;
}) {
  const { theme } = useTheme();

  const [colors, setColors] = useState<string[]>([]);
  const [font, setFont] = useState('');

  /* get variables of colors from CSS */
  useEffect(() => {
    setColors([
      getComputedStyle(document.documentElement).getPropertyValue('--blue-600'),
      getComputedStyle(document.documentElement).getPropertyValue('--blue-400'),
    ]);
    setFont(
      getComputedStyle(document.documentElement).getPropertyValue(
        '--font-families'
      )
    );
  }, []);

  let mods: object[] = [];
  let defaultLabels: string[] = [
    'NM',
    'HD',
    'HR',
    'DT',
    'EZ',
    'FL',
    'HT',
    'HDHR',
    'HDDT',
  ];

  if (winRateModData) {
    Object.keys(winRateModData).forEach((mod: any) => {
      let label = mod.replace('played', '');
<<<<<<< HEAD
      let value = (winrateModData[mod]?.winRate * 100) | 0;
=======
      let value = (winRateModData[mod]?.winRate * 100) | 0;
>>>>>>> 2064f882
      mods.push({ label, value });
    });
    mods.sort(
      (a: any, b: any) =>
        a.label === 'NM'
          ? a > b
          : a.value === b.value
          ? a.label > b.label
          : null /* a.value < b.value */
    );

    mods = mods.filter((mod) => mod.value !== 0);
  }

  if (averageModScore) {
    Object.keys(averageModScore).forEach((mod: any) => {
      let label = mod.replace('played', '');
      let value = averageModScore[mod]?.normalizedAverageScore.toFixed(0) | 0;
      mods.push({ label, value });
    });
    mods.sort(
      (a: any, b: any) =>
        a.label === 'NM'
          ? a > b
          : a.value === b.value
          ? a.label > b.label
          : null /* a.value < b.value */
    );

    mods = mods.filter((mod) => mod.value !== 0);
  }

  let existingMods = mods
    .filter((mod) => mod.value !== 0)
    .map((mod) => mod.label);
  defaultLabels = defaultLabels.filter((mod) => !existingMods.includes(mod));
  for (let i = 0; mods.length < 5; i++) {
    if (defaultLabels[i] === 'NM') {
      mods.unshift({ label: defaultLabels[i], value: 0 });
    } else {
      mods.push({ label: defaultLabels[i], value: 0 });
    }
  }

  const data = {
    labels: mods.map((mod) => mod.label),
    datasets: [
      {
        label: winRateModData
          ? 'Winrate %'
          : averageModScore
          ? 'AVG Score'
          : 'Winrate %',
        data: mods.map((mod) => mod.value),
        backgroundColor: `hsla(${colors[0]}, 0.15)`,
        borderWidth: 0,
      },
    ],
  };

  const options = {
    elements: {
      line: {
        borderWidth: 0,
      },
      point: {
        pointBackgroundColor: `hsla(${colors[1]})`,
        pointBorderWidth: 0,
      },
    },
    responsive: true,
    maintainAspectRatio: false,
    plugins: {
      legend: {
        display: false,
        position: 'right' as const,
      },
      title: {
        display: false,
      },
      tooltip: {
        enabled: true,
        font: {
          family: font,
        },
      },
    },

    layout: {
      padding: {
        left: 0,
      },
    },
    scales: {
      r: {
        pointLabels: {
          font: {
            family: font,
            weight: 600,
          },
          color: theme === 'dark' ? 'rgba(250,250,250,0.8)' : '#656565',
        },
        grid: {
          color:
            theme === 'dark' ? 'rgba(250,250,250,0.028)' : 'rgba(0,0,0,0.08)',
        },
        backgroundColor:
          theme === 'light' ? 'rgb(250,250,250)' : 'rgba(0,0,0,0.05)',
        beginAtZero: false,
        angleLines: {
          borderDash: (context: any) => {
            const space = context.scale.yCenter - context.scale.top - 30;
            const ticksLength = context.scale.ticks.length - 1;
            const spaceInPx = space / ticksLength;
            return [0, 0, 0, spaceInPx, 2500];
          },
          color:
            theme === 'dark' ? 'rgba(250,250,250,0.028)' : 'rgba(0,0,0,0.08)',
        },
        min: winRateModData ? -25 : averageModScore ? -200000 : -25,
        max: winRateModData ? 100 : averageModScore ? 1000000 : 100,
        ticks: {
          font: {
            size: 10,
            family: font,
            weight: 300,
          },
          color: theme === 'dark' ? 'rgba(250,250,250,0.7)' : '#707070',
          stepSize: winRateModData ? 25 : averageModScore ? 200000 : 25,
          callback: (value: any, tick: any, values: any) => {
            return value !== 0
              ? `${kFormatter(value)}${winRateModData ? '%' : ''}`
              : '';
          },
          showLabelBackdrop: (context: any) => {
            return false;
          },
        },
      },
    },
  };

  return (
    <div className={styles.radarChart}>
      <Radar data={data} options={options} />
    </div>
  );
}<|MERGE_RESOLUTION|>--- conflicted
+++ resolved
@@ -72,11 +72,8 @@
   if (winRateModData) {
     Object.keys(winRateModData).forEach((mod: any) => {
       let label = mod.replace('played', '');
-<<<<<<< HEAD
       let value = (winrateModData[mod]?.winRate * 100) | 0;
-=======
-      let value = (winRateModData[mod]?.winRate * 100) | 0;
->>>>>>> 2064f882
+      
       mods.push({ label, value });
     });
     mods.sort(
