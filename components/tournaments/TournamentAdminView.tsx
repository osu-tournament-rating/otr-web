'use client';

import { Button } from '@/components/ui/button';
import {
  Form,
  FormControl,
  FormField,
  FormItem,
  FormLabel,
  FormMessage,
} from '@/components/ui/form';
import { Input } from '@/components/ui/input';
import { update } from '@/lib/actions/tournaments';
import { tournamentEditFormSchema } from '@/lib/schema';
import { cn } from '@/lib/utils';
import { createPatchOperations } from '@/lib/utils/form';
import { zodResolver } from '@hookform/resolvers/zod';
import {
  Roles,
  TournamentCompactDTO,
} from '@osu-tournament-rating/otr-api-client';
import { EditIcon, Loader2 } from 'lucide-react';
import { useSession } from 'next-auth/react';
import { ControllerFieldState, useForm } from 'react-hook-form';
import { z } from 'zod';
import LobbySizeSelectContent from '../select/LobbySizeSelectContent';
import RulesetSelectContent from '../select/RulesetSelectContent';
import TournamentProcessingStatusSelectContent from '../select/TournamentProcessingStatusSelectContent';
import VerificationStatusSelectContent from '../select/VerificationStatusSelectContent';
import {
  Dialog,
  DialogContent,
  DialogDescription,
  DialogHeader,
  DialogTitle,
  DialogTrigger,
} from '../ui/dialog';
import { Select, SelectTrigger, SelectValue } from '../ui/select';
import { errorSaveToast, saveToast } from '@/lib/utils/toasts';

const inputChangedStyle = (fieldState: ControllerFieldState) =>
  cn(
    fieldState.isDirty &&
      !fieldState.invalid &&
      'border-warning ring-warning focus-visible:border-warning focus-visible:ring-warning/20'
  );

export default function TournamentAdminView({
  tournament,
}: {
  tournament: TournamentCompactDTO;
}) {
  const form = useForm<z.infer<typeof tournamentEditFormSchema>>({
    resolver: zodResolver(tournamentEditFormSchema),
    defaultValues: tournament,
    mode: 'all',
  });

  const { data: session } = useSession();
  if (!session?.user?.scopes?.includes(Roles.Admin)) {
    return null;
  }

  async function onSubmit(values: z.infer<typeof tournamentEditFormSchema>) {
    try {
      const patchedTournament = await update({
        id: tournament.id,
        body: createPatchOperations(tournament, values),
      });
      form.reset(patchedTournament);
<<<<<<< HEAD
      toast.success('Saved successfully');
    } catch {
      // TODO: Actual err handling
      toast.error('Failed to save due to server issue');
=======
      saveToast();
    } catch {
      errorSaveToast();
>>>>>>> c57c4d21
    }
  }

  return (
    <Dialog>
      <DialogTrigger asChild>
        <Button className="h-5 w-5" variant={'ghost'}>
          <EditIcon />
        </Button>
      </DialogTrigger>
      <DialogContent>
        <DialogHeader>
          <DialogTitle>Edit Tournament</DialogTitle>
          <DialogDescription>Editing {tournament.name}</DialogDescription>
        </DialogHeader>
        {/* Edit form */}
        <Form {...form}>
          <form onSubmit={form.handleSubmit(onSubmit)} className="space-y-4">
            <div className="flex gap-5">
              <FormField
                control={form.control}
                name="abbreviation"
                render={({ field, fieldState }) => (
                  <FormItem className="flex-1">
                    <FormLabel>Abbreviation</FormLabel>
                    <FormControl>
                      <Input
                        className={inputChangedStyle(fieldState)}
                        {...field}
                      />
                    </FormControl>
                    <FormMessage />
                  </FormItem>
                )}
              />
              <FormField
                control={form.control}
                name="name"
                render={({ field, fieldState }) => (
                  <FormItem className="flex-3">
                    <FormLabel>Name</FormLabel>
                    <FormControl>
                      <Input
                        className={inputChangedStyle(fieldState)}
                        {...field}
                      />
                    </FormControl>
                    <FormMessage />
                  </FormItem>
                )}
              />
            </div>

            <FormField
              control={form.control}
              name="forumUrl"
              render={({ field, fieldState }) => (
                <FormItem>
                  <FormLabel>Forum URL</FormLabel>
                  <FormControl>
                    <Input
                      className={inputChangedStyle(fieldState)}
                      {...field}
                    />
                  </FormControl>
                  <FormMessage />
                </FormItem>
              )}
            />

            <div className="flex gap-5">
              <FormField
                control={form.control}
                name="ruleset"
                render={({ field: { onChange, value }, fieldState }) => (
                  <FormItem className="flex-1">
                    <FormLabel>Ruleset</FormLabel>
                    <Select
                      onValueChange={(val) => onChange(Number(val))}
                      value={value.toString()}
                    >
                      <FormControl className="w-full">
                        <SelectTrigger
                          className={inputChangedStyle(fieldState)}
                        >
                          <SelectValue />
                        </SelectTrigger>
                      </FormControl>
                      <RulesetSelectContent />
                    </Select>
                  </FormItem>
                )}
              />
              <FormField
                control={form.control}
                name="lobbySize"
                render={({ field: { onChange, value }, fieldState }) => {
                  return (
                    <FormItem className="flex-1">
                      <FormLabel>Format</FormLabel>
                      <Select
                        onValueChange={(val) => onChange(Number(val))}
                        value={value.toString()}
                      >
                        <FormControl className="w-full">
                          <SelectTrigger
                            className={inputChangedStyle(fieldState)}
                          >
                            <SelectValue />
                          </SelectTrigger>
                        </FormControl>
                        <LobbySizeSelectContent />
                      </Select>
                    </FormItem>
                  );
                }}
              />
              <FormField
                control={form.control}
                name="rankRangeLowerBound"
                render={({ field, fieldState }) => (
                  <FormItem className="flex-1">
                    <FormLabel>Rank Restriction</FormLabel>
                    <FormControl className="w-full">
                      <Input
                        {...field}
                        min={1}
                        className={inputChangedStyle(fieldState)}
                        type={'number'}
                        onChange={(e) => field.onChange(e.target.valueAsNumber)}
                      />
                    </FormControl>
                    <FormMessage />
                  </FormItem>
                )}
              />
            </div>

            <div className="flex gap-5">
              <FormField
                control={form.control}
                name="verificationStatus"
                render={({ field: { value, onChange }, fieldState }) => (
                  <FormItem className="flex-1">
                    <FormLabel>Verification Status</FormLabel>
                    <Select
                      onValueChange={(val) => {
                        onChange(Number(val));
                      }}
                      value={value.toString()}
                    >
                      <FormControl className="w-full">
                        <SelectTrigger
                          className={inputChangedStyle(fieldState)}
                        >
                          <SelectValue />
                        </SelectTrigger>
                      </FormControl>
                      <VerificationStatusSelectContent />
                    </Select>
                  </FormItem>
                )}
              />
              <FormField
                control={form.control}
                name="processingStatus"
                render={({ field: { value, onChange } }) => (
                  <FormItem className="flex-1">
                    <FormLabel>Processing Status</FormLabel>
                    <Select
                      disabled
                      onValueChange={onChange}
                      value={value.toString()}
                    >
                      <FormControl className="w-full">
                        <SelectTrigger>
                          <SelectValue />
                        </SelectTrigger>
                      </FormControl>
                      <TournamentProcessingStatusSelectContent />
                    </Select>
                  </FormItem>
                )}
              />
            </div>

            {/* Form action buttons */}
            <div className="flex justify-between">
              {/* Reset changes */}
              <Button
                type="reset"
                variant={'secondary'}
                onClick={() => form.reset()}
                disabled={
                  !form.formState.isDirty || form.formState.isSubmitting
                }
              >
                Reset
              </Button>
              {/* Save changes */}
              <Button
                type="submit"
                disabled={
                  !form.formState.isValid || !form.formState.isDirty
                }
              >
                {form.formState.isSubmitting ? (
                  <Loader2 className="animate-spin" />
                ) : (
                  'Save'
                )}
              </Button>
            </div>
          </form>
        </Form>
      </DialogContent>
    </Dialog>
  );
}<|MERGE_RESOLUTION|>--- conflicted
+++ resolved
@@ -68,16 +68,9 @@
         body: createPatchOperations(tournament, values),
       });
       form.reset(patchedTournament);
-<<<<<<< HEAD
-      toast.success('Saved successfully');
-    } catch {
-      // TODO: Actual err handling
-      toast.error('Failed to save due to server issue');
-=======
       saveToast();
     } catch {
       errorSaveToast();
->>>>>>> c57c4d21
     }
   }
 
@@ -280,9 +273,7 @@
               {/* Save changes */}
               <Button
                 type="submit"
-                disabled={
-                  !form.formState.isValid || !form.formState.isDirty
-                }
+                disabled={!form.formState.isValid || !form.formState.isDirty}
               >
                 {form.formState.isSubmitting ? (
                   <Loader2 className="animate-spin" />
