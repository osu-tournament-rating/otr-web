--- conflicted
+++ resolved
@@ -236,11 +236,11 @@
       name="descending"
       render={({ field }) => (
         <FormItem>
-<<<<<<< HEAD
           <Tooltip>
             <TooltipTrigger asChild>
               <FormControl>
                 <Button
+                  type="button"
                   variant="outline"
                   size="icon"
                   onClick={() => field.onChange(!field.value)}
@@ -260,34 +260,6 @@
               <p>{field.value ? 'Sort Ascending' : 'Sort Descending'}</p>
             </TooltipContent>
           </Tooltip>
-=======
-          <TooltipProvider>
-            <Tooltip>
-              <TooltipTrigger asChild>
-                <FormControl>
-                  <Button
-                    type="button"
-                    variant="outline"
-                    size="icon"
-                    onClick={() => field.onChange(!field.value)}
-                    aria-label={
-                      field.value ? 'Sort Ascending' : 'Sort Descending'
-                    }
-                  >
-                    {field.value ? (
-                      <ArrowDown className="h-4 w-4" />
-                    ) : (
-                      <ArrowUp className="h-4 w-4" />
-                    )}
-                  </Button>
-                </FormControl>
-              </TooltipTrigger>
-              <TooltipContent>
-                <p>{field.value ? 'Sort Ascending' : 'Sort Descending'}</p>
-              </TooltipContent>
-            </Tooltip>
-          </TooltipProvider>
->>>>>>> 2c563708
         </FormItem>
       )}
     />
