import Image from 'next/image';
import SimpleTooltip from '../simple-tooltip';
<<<<<<< HEAD
import { getTierString } from '@/lib/utils/tierData';

export const validTiers = [
  'Bronze',
  'Silver',
  'Gold',
  'Platinum',
  'Diamond',
  'Master',
  'Grandmaster',
  'Elite Grandmaster',
] as const;

// Create a type from the valid tiers array
type TierName = (typeof validTiers)[number];

export default function TierIcon({
  tier,
  subTier,
  includeSubtierInTooltip,
  ...rest
}: Omit<React.ComponentProps<typeof Image>, 'src' | 'alt'> & {
  tier: TierName;
  subTier: number | undefined;
  includeSubtierInTooltip: boolean;
}) {
  // We still use validTiers at runtime to ensure the tier is valid
  // This prevents the ESLint error about validTiers only being used as a type
  if (!validTiers.includes(tier)) {
    console.warn(`Invalid tier: ${tier}`);
  }

  const tooltipContent = getTierString(
    tier,
    includeSubtierInTooltip ? subTier : undefined
  );

  // Here purely for convenience
  if (tier === 'Elite Grandmaster') {
    subTier = undefined;
  }

  return (
    <SimpleTooltip content={tooltipContent}>
      <Image
        src={`/icons/tiers/${tier}${subTier ?? ''}.svg`}
        alt={tier + subTier?.toString()}
        {...rest}
      />
=======
import { TierName } from '@/lib/tierData';

export default function TierIcon({
  tier,
  tooltip = true,
  ...rest
}: Omit<React.ComponentProps<typeof Image>, 'src' | 'alt'> & {
  /** Target tier */
  tier: TierName;

  /** If a tooltip with the tier text should be attached to the icon */
  tooltip?: boolean;
}) {
  const Icon = () => (
    <Image src={`/icons/tiers/${tier}.svg`} alt={tier} {...rest} />
  );

  if (!tooltip) {
    return <Icon />;
  }

  return (
    <SimpleTooltip content={tier}>
      <Icon />
>>>>>>> d88a9e52
    </SimpleTooltip>
  );
}<|MERGE_RESOLUTION|>--- conflicted
+++ resolved
@@ -1,6 +1,5 @@
 import Image from 'next/image';
 import SimpleTooltip from '../simple-tooltip';
-<<<<<<< HEAD
 import { getTierString } from '@/lib/utils/tierData';
 
 export const validTiers = [
@@ -8,6 +7,7 @@
   'Silver',
   'Gold',
   'Platinum',
+  'Emerald',
   'Diamond',
   'Master',
   'Grandmaster',
@@ -20,23 +20,31 @@
 export default function TierIcon({
   tier,
   subTier,
-  includeSubtierInTooltip,
+  tooltip,
   ...rest
 }: Omit<React.ComponentProps<typeof Image>, 'src' | 'alt'> & {
+  /** Target tier */
   tier: TierName;
+
+  /** Optional target subtier */
   subTier: number | undefined;
-  includeSubtierInTooltip: boolean;
+
+  /** If a tooltip with the tier text should be attached to the icon */
+  tooltip?: boolean;
 }) {
-  // We still use validTiers at runtime to ensure the tier is valid
-  // This prevents the ESLint error about validTiers only being used as a type
-  if (!validTiers.includes(tier)) {
-    console.warn(`Invalid tier: ${tier}`);
+  const Icon = () => (
+    <Image
+      src={`/icons/tiers/${tier}${subTier ?? ''}.svg`}
+      alt={tier + subTier?.toString()}
+      {...rest}
+    />
+  );
+
+  if (!tooltip) {
+    return <Icon />;
   }
 
-  const tooltipContent = getTierString(
-    tier,
-    includeSubtierInTooltip ? subTier : undefined
-  );
+  const tooltipContent = getTierString(tier, tooltip ? subTier : undefined);
 
   // Here purely for convenience
   if (tier === 'Elite Grandmaster') {
@@ -45,37 +53,7 @@
 
   return (
     <SimpleTooltip content={tooltipContent}>
-      <Image
-        src={`/icons/tiers/${tier}${subTier ?? ''}.svg`}
-        alt={tier + subTier?.toString()}
-        {...rest}
-      />
-=======
-import { TierName } from '@/lib/tierData';
-
-export default function TierIcon({
-  tier,
-  tooltip = true,
-  ...rest
-}: Omit<React.ComponentProps<typeof Image>, 'src' | 'alt'> & {
-  /** Target tier */
-  tier: TierName;
-
-  /** If a tooltip with the tier text should be attached to the icon */
-  tooltip?: boolean;
-}) {
-  const Icon = () => (
-    <Image src={`/icons/tiers/${tier}.svg`} alt={tier} {...rest} />
-  );
-
-  if (!tooltip) {
-    return <Icon />;
-  }
-
-  return (
-    <SimpleTooltip content={tier}>
       <Icon />
->>>>>>> d88a9e52
     </SimpleTooltip>
   );
 }