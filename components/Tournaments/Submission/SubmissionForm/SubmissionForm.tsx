--- conflicted
+++ resolved
@@ -31,7 +31,6 @@
   );
 }
 
-<<<<<<< HEAD
 export default function SubmissionForm() {
   const [formState, formAction] = useFormState(tournamentSubmissionFormAction, {
     success: false,
@@ -40,11 +39,6 @@
   });
   const formRef = useRef<HTMLFormElement>(null);
   const userIsAdmin = isAdmin(useUser().user?.scopes);
-=======
-export default function SubmissionForm({ userScopes }: { userScopes: Array<string> }) {
-  const [formState, formAction] = useFormState(tournamentSubmissionFormAction, { success: false, message: '', errors: {} });
-  const userIsAdmin = isAdmin(userScopes);
->>>>>>> 246b27e6
 
   const [rulesAccepted, setRulesAccepted] = useState(false);
   const [showToast, setShowToast] = useState(false);
