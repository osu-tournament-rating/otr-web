<<<<<<< HEAD
import StatusButton from '@/components/StatusButton/StatusButton';
import { modeIcons } from '@/lib/types';
=======
import { rulesetIcons } from '@/lib/types';
>>>>>>> 5c35de9d
import Link from 'next/link';
import styles from './InfoContainer.module.css';

export default function InfoContainer({
  data,
  showHeader = false,
  headerText,
  isAdminView = false,
}: {
  data: {};
  showHeader?: boolean;
  headerText?: string;
  isAdminView?: boolean;
}) {
  return (
    <div className={styles.container}>
      {showHeader && <h1>{headerText}</h1>}
      <div className={styles.infoContainer}>
        {isAdminView && (
          <div className={styles.field} style={{ gridColumn: '1 / 3' }}>
            <StatusButton status={data.verificationStatus} canChange />
          </div>
        )}
        <div className={styles.field}>
          <div className={styles.name}>Format</div>
          <div
            className={styles.value}
          >{`${data?.lobbySize}v${data?.lobbySize}`}</div>
        </div>
        <div className={styles.field}>
          <div className={styles.name}>Abbreviation</div>
          <div className={styles.value}>{data?.abbreviation}</div>
        </div>
        <div className={styles.field}>
          <div className={styles.name}>Ruleset</div>
          <div className={styles.value}>
            {rulesetIcons[data?.ruleset]?.altTournamentsList}
          </div>
        </div>
        {isAdminView && (
          <div className={styles.field}>
            <div className={styles.name}>Submitter</div>
            <div className={styles.value}>
              {data?.submitter ?? 'Missing submitter'}
            </div>
          </div>
        )}
        <div
          className={styles.field}
          style={isAdminView ? { gridColumn: '1 / 3' } : {}}
        >
          <div className={styles.name}>Forum post link</div>
          <div className={styles.value}>
            <Link
              href={data?.forumUrl ?? ''}
              alt={'Forum Post'}
              target="_blank"
            >
              {data?.forumUrl}
            </Link>
          </div>
        </div>
      </div>
    </div>
  );
}<|MERGE_RESOLUTION|>--- conflicted
+++ resolved
@@ -1,9 +1,5 @@
-<<<<<<< HEAD
 import StatusButton from '@/components/StatusButton/StatusButton';
-import { modeIcons } from '@/lib/types';
-=======
 import { rulesetIcons } from '@/lib/types';
->>>>>>> 5c35de9d
 import Link from 'next/link';
 import styles from './InfoContainer.module.css';
 
