import StatusButton from '@/components/Button/StatusButton/StatusButton';
import Link from 'next/link';
import styles from './InfoContainer.module.css';
import { TournamentDTO } from '@osu-tournament-rating/otr-api-client';
<<<<<<< HEAD
=======
import { rulesetIcons } from '@/lib/api';
import { patchTournamentData } from '@/app/actions/tournaments';
>>>>>>> 8f4d78af

export default function InfoContainer({
  data,
  showHeader = false,
  headerText,
  isAdminView = false,
}: {
  data: TournamentDTO;
  showHeader?: boolean;
  headerText?: string;
  isAdminView?: boolean;
}) {
  return (
    <div className={styles.container}>
      {showHeader && <h1>{headerText}</h1>}
      <div className={styles.infoContainer}>
        {isAdminView && (
          <div className={styles.field} style={{ gridColumn: '1 / 3' }}>
            <StatusButton
              initialStatus={data.verificationStatus}
              isAdminView
              onChange={(status) => {
                console.log('verification status changed', status);
                // patchTournamentData({
                //   id: data.id,
                //   prop: "verificationStatus",
                //   value: status
                // });
              }}
            />
          </div>
        )}
        <div className={styles.field}>
          <div className={styles.name}>Format</div>
          <div className={styles.value}>
            {`${data.lobbySize}v${data.lobbySize}`}
          </div>
        </div>
        <div className={styles.field}>
          <div className={styles.name}>Abbreviation</div>
          <div className={styles.value}>{data.abbreviation}</div>
        </div>
        <div className={styles.field}>
          <div className={styles.name}>Ruleset</div>
          <div className={styles.value}>
            {rulesetIcons[data.ruleset].shortAlt}
          </div>
        </div>
        {isAdminView && (
          <div className={styles.field}>
            <div className={styles.name}>Submitter</div>
            <div className={styles.value}>
<<<<<<< HEAD
              {data?.submittedByUser?.player.username ?? 'Missing submitter'}
=======
              {data.submittedByUser
                ? (
                    <Link href={`/players/${data.submittedByUser.player.id}`}>
                    {data.submittedByUser.player.username}
                    </Link>
                  )
                : ('Unknown submitter')
              }
>>>>>>> 8f4d78af
            </div>
          </div>
        )}
        <div
          className={styles.field}
          style={isAdminView ? { gridColumn: '1 / 3' } : {}}
        >
          <div className={styles.name}>Forum post link</div>
          <div className={styles.value}>
            <Link href={data.forumUrl} target='_blank'>
              {data.forumUrl}
            </Link>
          </div>
        </div>
      </div>
    </div>
  );
}<|MERGE_RESOLUTION|>--- conflicted
+++ resolved
@@ -2,11 +2,9 @@
 import Link from 'next/link';
 import styles from './InfoContainer.module.css';
 import { TournamentDTO } from '@osu-tournament-rating/otr-api-client';
-<<<<<<< HEAD
-=======
+
 import { rulesetIcons } from '@/lib/api';
 import { patchTournamentData } from '@/app/actions/tournaments';
->>>>>>> 8f4d78af
 
 export default function InfoContainer({
   data,
@@ -59,9 +57,6 @@
           <div className={styles.field}>
             <div className={styles.name}>Submitter</div>
             <div className={styles.value}>
-<<<<<<< HEAD
-              {data?.submittedByUser?.player.username ?? 'Missing submitter'}
-=======
               {data.submittedByUser
                 ? (
                     <Link href={`/players/${data.submittedByUser.player.id}`}>
@@ -70,7 +65,6 @@
                   )
                 : ('Unknown submitter')
               }
->>>>>>> 8f4d78af
             </div>
           </div>
         )}
