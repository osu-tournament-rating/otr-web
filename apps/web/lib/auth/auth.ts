--- conflicted
+++ resolved
@@ -30,17 +30,9 @@
 
 type AuthUserRecord = typeof schema.auth_users.$inferSelect;
 
-<<<<<<< HEAD
-type PlayerProfileLike = {
-  username?: string | null;
-  country_code?: string | null;
-  playmode?: string | null;
-};
-=======
 type OsuProfileLike =
   | User.Extended.WithStatisticsrulesets
   | User.Relation['target'];
->>>>>>> 4a884e00
 
 const parseOsuId = (value?: string | null) => {
   if (!value) {
@@ -101,11 +93,7 @@
 
 type EnsurePlayerParams = {
   osuId: number;
-<<<<<<< HEAD
-  profile?: PlayerProfileLike | null;
-=======
   profile?: OsuProfileLike | null;
->>>>>>> 4a884e00
 };
 
 const ensurePlayer = async ({
@@ -120,14 +108,6 @@
 
   const sanitizedUsername = sanitizeUsername(profile?.username);
   const sanitizedCountry = sanitizeCountry(profile?.country_code);
-<<<<<<< HEAD
-  const defaultRuleset = profile
-    ? mapPlaymodeToRuleset(profile.playmode)
-    : Ruleset.Osu;
-
-  if (sanitizedCountry === 'A1') {
-    // osu! bots are marked with pseudo-country A1; skip persisting them
-=======
   let profilePlaymode: string | null | undefined;
   if (profile && 'playmode' in profile) {
     profilePlaymode = profile.playmode;
@@ -138,7 +118,6 @@
 
   if (profile?.is_bot) {
     // Skip persisting bot accounts
->>>>>>> 4a884e00
     return player ?? null;
   }
 
@@ -234,13 +213,7 @@
     });
 
     const fetched = await api.getFriends();
-<<<<<<< HEAD
-    relations = Array.isArray(fetched)
-      ? (fetched as User.Relation[])
-      : [];
-=======
     relations = Array.isArray(fetched) ? fetched : [];
->>>>>>> 4a884e00
   } catch (error) {
     console.error('Failed to fetch osu! friends', error);
     return;
@@ -264,14 +237,11 @@
 
   for (const [targetId, relation] of uniqueFriends) {
     const profile = relation.target;
-<<<<<<< HEAD
-=======
 
     if (profile?.is_bot) {
       continue;
     }
 
->>>>>>> 4a884e00
     const ensured = await ensurePlayer({
       osuId: targetId,
       profile,
