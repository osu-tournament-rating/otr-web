import { ORPCError } from '@orpc/server';
import { and, asc, desc, eq, gte, inArray, lte, sql } from 'drizzle-orm';
import { z } from 'zod/v4';

import type { DatabaseClient } from '@/lib/db';
import * as schema from '@otr/core/db/schema';
import {
  PlayerBeatmapsRequestSchema,
  PlayerBeatmapStatsSchema,
  PlayerBeatmapsResponseSchema,
} from '@/lib/orpc/schema/playerBeatmaps';
import {
  PlayerDashboardStatsSchema,
  PlayerCompactSchema,
  type PlayerDashboardStats,
  type PlayerFrequency,
  type PlayerRatingAdjustment,
} from '@/lib/orpc/schema/playerDashboard';
import { TournamentListItemSchema } from '@/lib/orpc/schema/tournament';
import { PlayerSchema } from '@/lib/orpc/schema/player';
import {
  Mods,
  RatingAdjustmentType,
  Ruleset,
  VerificationStatus,
} from '@otr/core/osu';
import { buildTierProgress } from '@/lib/utils/tierProgress';

import { publicProcedure } from './base';

export const getPlayer = publicProcedure
  .input(
    z.object({
      id: z.number().int().positive(),
    })
  )
  .output(PlayerSchema)
  .route({
    summary: 'Get player details',
    tags: ['public'],
    method: 'GET',
    path: '/players/{id}',
  })
  .handler(async ({ input, context }) => {
    const player = await context.db
      .select()
      .from(schema.players)
      .where(eq(schema.players.id, input.id))
      .limit(1);

    if (!player[0]) {
      throw new ORPCError('NOT_FOUND', {
        message: 'Player not found',
      });
    }

    return PlayerSchema.parse(player[0]);
  });
// removed unused PlayerRecord alias
type PlayerRatingRow = typeof schema.playerRatings.$inferSelect;
type PlayerMatchStatsRow = typeof schema.playerMatchStats.$inferSelect;

const tournamentListItemColumns = {
  id: schema.tournaments.id,
  created: schema.tournaments.created,
  name: schema.tournaments.name,
  abbreviation: schema.tournaments.abbreviation,
  forumUrl: schema.tournaments.forumUrl,
  rankRangeLowerBound: schema.tournaments.rankRangeLowerBound,
  ruleset: schema.tournaments.ruleset,
  lobbySize: schema.tournaments.lobbySize,
  startTime: schema.tournaments.startTime,
  endTime: schema.tournaments.endTime,
  verificationStatus: schema.tournaments.verificationStatus,
  rejectionReason: schema.tournaments.rejectionReason,
} as const;

const playerCompactColumns = {
  id: schema.players.id,
  osuId: schema.players.osuId,
  username: schema.players.username,
  country: schema.players.country,
  defaultRuleset: schema.players.defaultRuleset,
} as const;

type RatingAdjustmentSummary = Pick<
  typeof schema.ratingAdjustments.$inferSelect,
  | 'playerId'
  | 'adjustmentType'
  | 'timestamp'
  | 'ratingBefore'
  | 'ratingAfter'
  | 'volatilityBefore'
  | 'volatilityAfter'
  | 'matchId'
>;

const ratingAdjustmentSummaryColumns = {
  playerId: schema.ratingAdjustments.playerId,
  adjustmentType: schema.ratingAdjustments.adjustmentType,
  timestamp: schema.ratingAdjustments.timestamp,
  ratingBefore: schema.ratingAdjustments.ratingBefore,
  ratingAfter: schema.ratingAdjustments.ratingAfter,
  volatilityBefore: schema.ratingAdjustments.volatilityBefore,
  volatilityAfter: schema.ratingAdjustments.volatilityAfter,
  matchId: schema.ratingAdjustments.matchId,
} as const;

const VALID_RULESETS = new Set<Ruleset>([
  Ruleset.Osu,
  Ruleset.Taiko,
  Ruleset.Catch,
  Ruleset.ManiaOther,
  Ruleset.Mania4k,
  Ruleset.Mania7k,
]);

const MAX_FREQUENCY_RESULTS = 10;

interface DateBounds {
  start: string | null;
  end: string | null;
}

const parseDateInput = (value?: string): Date | null => {
  if (!value) {
    return null;
  }

  const parsed = new Date(value);

  if (Number.isNaN(parsed.getTime())) {
    return null;
  }

  return parsed;
};

const resolveDateBounds = (dateMin?: string, dateMax?: string): DateBounds => {
  const minDate = parseDateInput(dateMin);
  const maxDate = parseDateInput(dateMax);

  if (minDate) {
    minDate.setUTCHours(0, 0, 0, 0);
  }

  if (maxDate) {
    maxDate.setUTCHours(23, 59, 59, 999);
  }

  return {
    start: minDate ? minDate.toISOString() : null,
    end: maxDate ? maxDate.toISOString() : null,
  };
};

<<<<<<< HEAD
const isStrictNumeric = (value: string): boolean => /^[0-9]+$/.test(value);

const normaliseKey = (value: string): string => value.trim();

const findPlayerByKey = async (
  db: DatabaseClient,
  key: string
): Promise<PlayerRow> => {
  const trimmed = normaliseKey(key);

  if (!trimmed) {
    throw new ORPCError('NOT_FOUND', {
      message: 'Player not found',
    });
  }

  if (isStrictNumeric(trimmed)) {
    // Allow usernames that are entirely numeric (e.g., "846553767646068").
    // Prefer an exact username match before interpreting the key as an ID.
    const byExactUsername = await db
      .select()
      .from(schema.players)
      .where(ilike(schema.players.username, trimmed))
      .limit(1);

    if (byExactUsername[0]) {
      return byExactUsername[0];
    }

    const numericKey = Number(trimmed);

    const byId = await db
      .select()
      .from(schema.players)
      .where(eq(schema.players.id, numericKey))
      .limit(1);

    if (byId[0]) {
      return byId[0];
    }

    const byOsuId = await db
      .select()
      .from(schema.players)
      .where(eq(schema.players.osuId, numericKey))
      .limit(1);

    if (byOsuId[0]) {
      return byOsuId[0];
    }
  }

  const byUsername = await db
    .select()
    .from(schema.players)
    .where(ilike(schema.players.username, trimmed))
    .limit(1);

  if (byUsername[0]) {
    return byUsername[0];
  }

  throw new ORPCError('NOT_FOUND', {
    message: 'Player not found',
  });
};
=======
// Note: public endpoints accept canonical numeric playerId. Fuzzy key resolution
// is performed server-side in the app layer.
>>>>>>> c2ebdcac

const toNumber = (value: unknown, fallback = 0): number => {
  const parsed = Number(value);
  return Number.isFinite(parsed) ? parsed : fallback;
};

interface MatchStatsRow {
  stats: PlayerMatchStatsRow;
  matchStartTime: string | null;
  tournamentId: number;
}

const computeBestWinStreak = (rows: MatchStatsRow[]): number => {
  if (!rows.length) {
    return 0;
  }

  const sorted = [...rows].sort((a, b) => {
    const aTime = a.matchStartTime ? new Date(a.matchStartTime).getTime() : 0;
    const bTime = b.matchStartTime ? new Date(b.matchStartTime).getTime() : 0;
    return aTime - bTime;
  });

  let streak = 0;
  let best = 0;

  for (const row of sorted) {
    if (row.stats.won) {
      streak += 1;
      best = Math.max(best, streak);
    } else {
      streak = 0;
    }
  }

  return best;
};

const getEarliestMatchStart = (rows: MatchStatsRow[]): string | null => {
  const timestamps = rows
    .map((row) => row.matchStartTime)
    .filter((value): value is string => Boolean(value))
    .sort();

  return timestamps[0] ?? null;
};

const getLatestMatchStart = (rows: MatchStatsRow[]): string | null => {
  const timestamps = rows
    .map((row) => row.matchStartTime)
    .filter((value): value is string => Boolean(value))
    .sort();

  return timestamps[timestamps.length - 1] ?? null;
};

const buildMatchAggregates = (
  rows: MatchStatsRow[],
  adjustments: PlayerRatingAdjustment[],
  ratingRow: PlayerRatingRow | null | undefined,
  bounds: DateBounds
) => {
  const matchesPlayed = rows.length;
  const matchesWon = rows.reduce(
    (accumulator, row) => accumulator + (row.stats.won ? 1 : 0),
    0
  );
  const matchesLost = matchesPlayed - matchesWon;

  const gamesWon = rows.reduce(
    (accumulator, row) => accumulator + row.stats.gamesWon,
    0
  );
  const gamesLost = rows.reduce(
    (accumulator, row) => accumulator + row.stats.gamesLost,
    0
  );
  const gamesPlayed = rows.reduce(
    (accumulator, row) => accumulator + row.stats.gamesPlayed,
    0
  );

  const sumMatchCost = rows.reduce(
    (accumulator, row) => accumulator + toNumber(row.stats.matchCost),
    0
  );
  const sumAverageScore = rows.reduce(
    (accumulator, row) => accumulator + toNumber(row.stats.averageScore),
    0
  );
  const sumAverageMisses = rows.reduce(
    (accumulator, row) => accumulator + toNumber(row.stats.averageMisses),
    0
  );
  const sumAverageAccuracy = rows.reduce(
    (accumulator, row) => accumulator + toNumber(row.stats.averageAccuracy),
    0
  );
  const sumAveragePlacement = rows.reduce(
    (accumulator, row) => accumulator + toNumber(row.stats.averagePlacement),
    0
  );

  const averageMatchCostAggregate =
    matchesPlayed > 0 ? sumMatchCost / matchesPlayed : 0;
  const matchAverageScoreAggregate =
    matchesPlayed > 0 ? sumAverageScore / matchesPlayed : 0;
  const matchAverageMissesAggregate =
    matchesPlayed > 0 ? sumAverageMisses / matchesPlayed : 0;
  const matchAverageAccuracyAggregate =
    matchesPlayed > 0 ? sumAverageAccuracy / matchesPlayed : 0;
  const averageGamesPlayedAggregate =
    matchesPlayed > 0 ? gamesPlayed / matchesPlayed : 0;
  const averagePlacingAggregate =
    matchesPlayed > 0 ? sumAveragePlacement / matchesPlayed : 0;

  let ratingGained = 0;
  let highestRating: number | null = null;

  if (adjustments.length > 0) {
    const firstAdjustment = adjustments[0];
    const lastAdjustment = adjustments[adjustments.length - 1];

    ratingGained =
      toNumber(lastAdjustment.ratingAfter) -
      toNumber(firstAdjustment.ratingAfter);

    highestRating = adjustments.reduce((max, adjustment) => {
      const ratingAfter = toNumber(adjustment.ratingAfter);
      return Number.isFinite(ratingAfter) ? Math.max(max, ratingAfter) : max;
    }, Number.NEGATIVE_INFINITY);

    if (!Number.isFinite(highestRating)) {
      highestRating = null;
    }
  } else if (ratingRow) {
    highestRating = toNumber(ratingRow.rating);
  }

  const periodStart =
    adjustments[0]?.timestamp ??
    getEarliestMatchStart(rows) ??
    bounds.start ??
    null;

  const periodEnd =
    adjustments[adjustments.length - 1]?.timestamp ??
    getLatestMatchStart(rows) ??
    bounds.end ??
    null;

  const matchStats = matchesPlayed
    ? {
        averageMatchCostAggregate,
        highestRating,
        ratingGained,
        gamesWon,
        gamesLost,
        gamesPlayed,
        matchesWon,
        matchesLost,
        matchesPlayed,
        gameWinRate: gamesPlayed > 0 ? gamesWon / gamesPlayed : 0,
        matchWinRate: matchesPlayed > 0 ? matchesWon / matchesPlayed : 0,
        bestWinStreak: computeBestWinStreak(rows),
        matchAverageScoreAggregate,
        matchAverageMissesAggregate,
        matchAverageAccuracyAggregate,
        averageGamesPlayedAggregate,
        averagePlacingAggregate,
        periodStart,
        periodEnd,
      }
    : null;

  const tournamentsPlayed = new Set(rows.map((row) => row.tournamentId)).size;

  return {
    matchStats,
    matchesPlayed,
    matchesWon,
    tournamentsPlayed,
  } as const;
};

export const getPlayerTournaments = publicProcedure
  .input(
    // Accept a strict playerId instead of a fuzzy "key"
    z.object({
      playerId: z.number().int().positive(),
      ruleset: z.number().int().optional(),
      dateMin: z.string().optional(),
      dateMax: z.string().optional(),
    })
  )
  .output(TournamentListItemSchema.array())
  .route({
    summary: 'List player tournaments',
    tags: ['public'],
    method: 'GET',
    path: '/players/{playerId}/tournaments',
  })
  .handler(async ({ input, context }) => {
    const player = await context.db.query.players.findFirst({
      where: (players, { eq }) => eq(players.id, input.playerId),
      columns: { id: true },
    });

    if (!player) {
      throw new ORPCError('NOT_FOUND', { message: 'Player not found' });
    }

    const filters = [
      sql`${schema.tournaments.id} IN (
        SELECT DISTINCT ${schema.playerTournamentStats.tournamentId}
        FROM ${schema.playerTournamentStats}
        WHERE ${schema.playerTournamentStats.playerId} = ${player.id}
      )`,
    ];

    if (input.ruleset != null) {
      filters.push(eq(schema.tournaments.ruleset, input.ruleset));
    }

    if (input.dateMin) {
      filters.push(gte(schema.tournaments.startTime, input.dateMin));
    }

    if (input.dateMax) {
      filters.push(lte(schema.tournaments.endTime, input.dateMax));
    }

    const tournamentRows = await context.db
      .select(tournamentListItemColumns)
      .from(schema.tournaments)
      .where(sql.join(filters, sql` AND `))
      .orderBy(desc(schema.tournaments.endTime));

    return tournamentRows.map((row) =>
      TournamentListItemSchema.parse({
        ...row,
        ruleset: row.ruleset as Ruleset,
        verificationStatus: row.verificationStatus as VerificationStatus,
      })
    );
  });

export const getPlayerBeatmaps = publicProcedure
  .input(PlayerBeatmapsRequestSchema)
  .output(PlayerBeatmapsResponseSchema)
  .route({
    summary: 'List player beatmaps',
    tags: ['public'],
    method: 'GET',
    path: '/players/{playerId}/beatmaps',
  })
  .handler(async ({ input, context }) => {
    const player = await context.db.query.players.findFirst({
      where: (players, { eq }) => eq(players.id, input.playerId),
      columns: {
        id: true,
      },
    });

    if (!player) {
      throw new ORPCError('NOT_FOUND', {
        message: 'Player not found',
      });
    }

    const DEFAULT_LIMIT = 25;
    const MAX_LIMIT = 50;
    const limit = Math.min(input.limit ?? DEFAULT_LIMIT, MAX_LIMIT);
    const offset = input.offset ?? 0;

    const totalCountRow = await context.db
      .select({
        count: sql<number>`COUNT(DISTINCT ${schema.joinPooledBeatmaps.pooledBeatmapsId})`,
      })
      .from(schema.joinBeatmapCreators)
      .innerJoin(
        schema.joinPooledBeatmaps,
        eq(
          schema.joinBeatmapCreators.createdBeatmapsId,
          schema.joinPooledBeatmaps.pooledBeatmapsId
        )
      )
      .innerJoin(
        schema.beatmaps,
        eq(schema.beatmaps.id, schema.joinBeatmapCreators.createdBeatmapsId)
      )
      .innerJoin(
        schema.tournaments,
        eq(
          schema.tournaments.id,
          schema.joinPooledBeatmaps.tournamentsPooledInId
        )
      )
      .where(
        and(
          eq(schema.joinBeatmapCreators.creatorsId, player.id),
          // Filter by the tournament ruleset because mania variants reuse the same
          // beatmap ruleset (e.g., 4k/7k both map back to Mania = 3).
          input.ruleset != null
            ? eq(schema.tournaments.ruleset, input.ruleset)
            : undefined
        )
      );

    const totalCount = Number(totalCountRow[0]?.count ?? 0);

    if (totalCount === 0) {
      return PlayerBeatmapsResponseSchema.parse({
        totalCount: 0,
        beatmaps: [],
      });
    }

    if (offset >= totalCount) {
      return PlayerBeatmapsResponseSchema.parse({
        totalCount,
        beatmaps: [],
      });
    }

    const tournamentCountExpr = sql<number>`COUNT(DISTINCT ${schema.tournaments.id})`;
    const gameCountExpr = sql<number>`COUNT(DISTINCT ${schema.games.id})`;

    const beatmapOrderingRows = await context.db
      .select({
        beatmapId: schema.beatmaps.id,
        osuId: schema.beatmaps.osuId,
        tournamentCount: tournamentCountExpr,
        gameCount: gameCountExpr,
      })
      .from(schema.beatmaps)
      .innerJoin(
        schema.joinBeatmapCreators,
        eq(schema.beatmaps.id, schema.joinBeatmapCreators.createdBeatmapsId)
      )
      .innerJoin(
        schema.joinPooledBeatmaps,
        eq(schema.beatmaps.id, schema.joinPooledBeatmaps.pooledBeatmapsId)
      )
      .innerJoin(
        schema.tournaments,
        eq(
          schema.tournaments.id,
          schema.joinPooledBeatmaps.tournamentsPooledInId
        )
      )
      .leftJoin(
        schema.matches,
        eq(schema.matches.tournamentId, schema.tournaments.id)
      )
      .leftJoin(
        schema.games,
        and(
          eq(schema.games.beatmapId, schema.beatmaps.id),
          eq(schema.games.matchId, schema.matches.id)
        )
      )
      .where(
        and(
          eq(schema.joinBeatmapCreators.creatorsId, player.id),
          // Keep ordering scoped to the tournament ruleset so pagination stays in sync
          // when a player switches between ruleset tabs.
          input.ruleset != null
            ? eq(schema.tournaments.ruleset, input.ruleset)
            : undefined
        )
      )
      .groupBy(schema.beatmaps.id, schema.beatmaps.osuId)
      .orderBy(
        desc(tournamentCountExpr),
        desc(gameCountExpr),
        desc(schema.beatmaps.osuId)
      )
      .limit(limit)
      .offset(offset);

    const beatmapIds = beatmapOrderingRows.map((row) => row.beatmapId);

    if (!beatmapIds.length) {
      return PlayerBeatmapsResponseSchema.parse({
        totalCount,
        beatmaps: [],
      });
    }

    const beatmapRows = await context.db
      .select({
        id: schema.beatmaps.id,
        osuId: schema.beatmaps.osuId,
        rankedStatus: schema.beatmaps.rankedStatus,
        diffName: schema.beatmaps.diffName,
        totalLength: schema.beatmaps.totalLength,
        drainLength: schema.beatmaps.drainLength,
        bpm: schema.beatmaps.bpm,
        countCircle: schema.beatmaps.countCircle,
        countSlider: schema.beatmaps.countSlider,
        countSpinner: schema.beatmaps.countSpinner,
        cs: schema.beatmaps.cs,
        hp: schema.beatmaps.hp,
        od: schema.beatmaps.od,
        ar: schema.beatmaps.ar,
        sr: schema.beatmaps.sr,
        maxCombo: schema.beatmaps.maxCombo,
        beatmapsetId: schema.beatmapsets.osuId,
        ruleset: schema.beatmaps.ruleset,
        artist: schema.beatmapsets.artist,
        title: schema.beatmapsets.title,
        tournamentId: schema.tournaments.id,
        tournamentCreated: schema.tournaments.created,
        tournamentName: schema.tournaments.name,
        tournamentAbbreviation: schema.tournaments.abbreviation,
        tournamentForumUrl: schema.tournaments.forumUrl,
        tournamentRankRangeLowerBound: schema.tournaments.rankRangeLowerBound,
        tournamentRuleset: schema.tournaments.ruleset,
        tournamentLobbySize: schema.tournaments.lobbySize,
        tournamentStartTime: schema.tournaments.startTime,
        tournamentEndTime: schema.tournaments.endTime,
        tournamentVerificationStatus: schema.tournaments.verificationStatus,
        tournamentRejectionReason: schema.tournaments.rejectionReason,
        gamesPlayed: sql<number>`COUNT(DISTINCT ${schema.games.id})`,
        modsUsed: sql<Mods[]>`array_agg(${schema.games.mods})`,
      })
      .from(schema.beatmaps)
      .innerJoin(
        schema.beatmapsets,
        eq(schema.beatmaps.beatmapsetId, schema.beatmapsets.id)
      )
      .innerJoin(
        schema.joinBeatmapCreators,
        eq(schema.beatmaps.id, schema.joinBeatmapCreators.createdBeatmapsId)
      )
      .innerJoin(
        schema.joinPooledBeatmaps,
        eq(schema.beatmaps.id, schema.joinPooledBeatmaps.pooledBeatmapsId)
      )
      .innerJoin(
        schema.tournaments,
        eq(
          schema.tournaments.id,
          schema.joinPooledBeatmaps.tournamentsPooledInId
        )
      )
      .leftJoin(
        schema.matches,
        eq(schema.matches.tournamentId, schema.tournaments.id)
      )
      .leftJoin(
        schema.games,
        and(
          eq(schema.games.beatmapId, schema.beatmaps.id),
          eq(schema.games.matchId, schema.matches.id)
        )
      )
      .where(
        and(
          inArray(schema.beatmaps.id, beatmapIds),
          // Ensure hydrated tournaments also belong to the requested ruleset.
          input.ruleset != null
            ? eq(schema.tournaments.ruleset, input.ruleset)
            : undefined
        )
      )
      .groupBy(
        schema.beatmaps.id,
        schema.beatmaps.osuId,
        schema.beatmaps.rankedStatus,
        schema.beatmaps.diffName,
        schema.beatmaps.totalLength,
        schema.beatmaps.drainLength,
        schema.beatmaps.bpm,
        schema.beatmaps.countCircle,
        schema.beatmaps.countSlider,
        schema.beatmaps.countSpinner,
        schema.beatmaps.cs,
        schema.beatmaps.hp,
        schema.beatmaps.od,
        schema.beatmaps.ar,
        schema.beatmaps.sr,
        schema.beatmaps.maxCombo,
        schema.beatmaps.ruleset,
        schema.beatmapsets.osuId,
        schema.beatmapsets.artist,
        schema.beatmapsets.title,
        schema.tournaments.id,
        schema.tournaments.created,
        schema.tournaments.name,
        schema.tournaments.abbreviation,
        schema.tournaments.forumUrl,
        schema.tournaments.rankRangeLowerBound,
        schema.tournaments.ruleset,
        schema.tournaments.lobbySize,
        schema.tournaments.startTime,
        schema.tournaments.endTime,
        schema.tournaments.verificationStatus,
        schema.tournaments.rejectionReason
      )
      .orderBy(desc(schema.tournaments.endTime));

    interface BeatmapData {
      id: number;
      osuId: number;
      rankedStatus: number;
      diffName: string;
      totalLength: number;
      drainLength: number;
      bpm: number;
      countCircle: number;
      countSlider: number;
      countSpinner: number;
      cs: number;
      hp: number;
      od: number;
      ar: number;
      sr: number;
      maxCombo: number | null;
      beatmapsetId: number;
      ruleset: number;
      artist: string;
      title: string;
      tournamentCount: number;
      gameCount: number;
      tournaments: Array<{
        id: number;
        created: string;
        name: string;
        abbreviation: string;
        forumUrl: string;
        rankRangeLowerBound: number;
        ruleset: number;
        lobbySize: number;
        startTime: string | null;
        endTime: string | null;
        verificationStatus: number;
        rejectionReason: number;
        gamesPlayed: number;
        mostCommonMod: number;
      }>;
    }

    const beatmapsMap = new Map<number, BeatmapData>();
    const beatmapIdSet = new Set(beatmapIds);

    for (const row of beatmapRows) {
      if (!beatmapIdSet.has(row.id)) {
        continue;
      }

      if (!beatmapsMap.has(row.id)) {
        beatmapsMap.set(row.id, {
          id: row.id,
          osuId: row.osuId,
          rankedStatus: row.rankedStatus,
          diffName: row.diffName,
          totalLength: row.totalLength,
          drainLength: row.drainLength,
          bpm: row.bpm,
          countCircle: row.countCircle,
          countSlider: row.countSlider,
          countSpinner: row.countSpinner,
          cs: row.cs,
          hp: row.hp,
          od: row.od,
          ar: row.ar,
          sr: row.sr,
          maxCombo: row.maxCombo,
          beatmapsetId: row.beatmapsetId,
          ruleset: row.ruleset,
          artist: row.artist ?? '',
          title: row.title ?? '',
          tournamentCount: 0,
          gameCount: 0,
          tournaments: [],
        });
      }

      const beatmap = beatmapsMap.get(row.id);
      if (!beatmap) {
        continue;
      }

      beatmap.tournamentCount++;
      beatmap.gameCount += Number(row.gamesPlayed);

      let mostCommonMod = Mods.None;
      if (row.modsUsed && row.modsUsed.length > 0) {
        const modCounts = new Map<number, number>();
        for (const mod of row.modsUsed) {
          if (mod == null) {
            continue;
          }

          const convertedMod = mod === Mods.None ? Mods.NoFail : mod;

          modCounts.set(convertedMod, (modCounts.get(convertedMod) ?? 0) + 1);
        }

        let maxCount = 0;
        for (const [mod, count] of modCounts.entries()) {
          if (count > maxCount) {
            maxCount = count;
            mostCommonMod = mod;
          }
        }
      }

      beatmap.tournaments.push({
        id: row.tournamentId,
        created: row.tournamentCreated,
        name: row.tournamentName,
        abbreviation: row.tournamentAbbreviation,
        forumUrl: row.tournamentForumUrl,
        rankRangeLowerBound: row.tournamentRankRangeLowerBound,
        ruleset: row.tournamentRuleset,
        lobbySize: row.tournamentLobbySize,
        startTime: row.tournamentStartTime,
        endTime: row.tournamentEndTime,
        verificationStatus: row.tournamentVerificationStatus,
        rejectionReason: row.tournamentRejectionReason,
        gamesPlayed: Number(row.gamesPlayed),
        mostCommonMod: Number(mostCommonMod),
      });
    }

    const orderIndex = new Map<number, number>();
    beatmapOrderingRows.forEach((row, index) => {
      orderIndex.set(row.beatmapId, index);
    });

    const beatmaps = Array.from(beatmapsMap.values())
      .sort((a, b) => {
        const aIndex = orderIndex.get(a.id) ?? Number.MAX_SAFE_INTEGER;
        const bIndex = orderIndex.get(b.id) ?? Number.MAX_SAFE_INTEGER;
        return aIndex - bIndex;
      })
      .map((beatmap) => ({
        ...beatmap,
        tournaments: beatmap.tournaments,
      }));

    return PlayerBeatmapsResponseSchema.parse({
      totalCount,
      beatmaps: PlayerBeatmapStatsSchema.array().parse(beatmaps),
    });
  });

export const getPlayerDashboardStats = publicProcedure
  .input(
    // Accept a strict playerId instead of a fuzzy "key"
    z.object({
      playerId: z.number().int().positive(),
      ruleset: z.number().int().optional(),
      dateMin: z.string().optional(),
      dateMax: z.string().optional(),
    })
  )
  .output(PlayerDashboardStatsSchema)
  .route({
    summary: 'Get player dashboard stats',
    tags: ['public'],
    method: 'GET',
    path: '/players/{playerId}/dashboard',
  })
  .handler(async ({ input, context }) => {
    const player = await context.db.query.players.findFirst({
      where: (players, { eq }) => eq(players.id, input.playerId),
    });

    if (!player) {
      throw new ORPCError('NOT_FOUND', { message: 'Player not found' });
    }

    const playerDefaultRuleset = VALID_RULESETS.has(
      player.defaultRuleset as Ruleset
    )
      ? (player.defaultRuleset as Ruleset)
      : Ruleset.Osu;

    const resolvedRuleset = (() => {
      if (
        input.ruleset != null &&
        VALID_RULESETS.has(input.ruleset as Ruleset)
      ) {
        return input.ruleset as Ruleset;
      }

      return playerDefaultRuleset;
    })();

    const bounds = resolveDateBounds(input.dateMin, input.dateMax);

    const ratingRow = await context.db.query.playerRatings.findFirst({
      where: (playerRatings, { and, eq }) =>
        and(
          eq(playerRatings.playerId, player.id),
          eq(playerRatings.ruleset, resolvedRuleset)
        ),
    });

    const adjustmentFilters = [
      eq(schema.ratingAdjustments.playerId, player.id),
      eq(schema.ratingAdjustments.ruleset, resolvedRuleset),
    ];

    if (bounds.start) {
      adjustmentFilters.push(
        gte(schema.ratingAdjustments.timestamp, bounds.start)
      );
    }

    if (bounds.end) {
      adjustmentFilters.push(
        lte(schema.ratingAdjustments.timestamp, bounds.end)
      );
    }

    const adjustmentRows = await context.db
      .select({
        ...ratingAdjustmentSummaryColumns,
        matchName: schema.matches.name,
        tournamentId: schema.matches.tournamentId,
      })
      .from(schema.ratingAdjustments)
      .leftJoin(
        schema.matches,
        eq(schema.matches.id, schema.ratingAdjustments.matchId)
      )
      .where(and(...adjustmentFilters))
      .orderBy(asc(schema.ratingAdjustments.timestamp));

    const adjustments = mapRatingAdjustments(adjustmentRows);

    const matchFilters = [
      eq(schema.playerMatchStats.playerId, player.id),
      eq(schema.tournaments.ruleset, resolvedRuleset),
    ];

    if (bounds.start) {
      matchFilters.push(gte(schema.matches.startTime, bounds.start));
    }

    if (bounds.end) {
      matchFilters.push(lte(schema.matches.startTime, bounds.end));
    }

    const matchStatsRows = await context.db
      .select({
        stats: schema.playerMatchStats,
        matchStartTime: schema.matches.startTime,
        tournamentId: schema.matches.tournamentId,
      })
      .from(schema.playerMatchStats)
      .innerJoin(
        schema.matches,
        eq(schema.matches.id, schema.playerMatchStats.matchId)
      )
      .innerJoin(
        schema.tournaments,
        eq(schema.tournaments.id, schema.matches.tournamentId)
      )
      .where(and(...matchFilters));

    const { matchStats, matchesPlayed, matchesWon, tournamentsPlayed } =
      buildMatchAggregates(matchStatsRows, adjustments, ratingRow, bounds);

    const teammateFrequencyMap = buildFrequencyMap(
      matchStatsRows,
      'teammateIds'
    );
    const opponentFrequencyMap = buildFrequencyMap(
      matchStatsRows,
      'opponentIds'
    );

    const [frequentTeammates, frequentOpponents] = await Promise.all([
      hydrateFrequencies(context.db, teammateFrequencyMap),
      hydrateFrequencies(context.db, opponentFrequencyMap),
    ]);

    const modFilters = [
      eq(schema.gameScores.playerId, player.id),
      eq(schema.tournaments.ruleset, resolvedRuleset),
    ];

    if (bounds.start) {
      modFilters.push(gte(schema.games.startTime, bounds.start));
    }

    if (bounds.end) {
      modFilters.push(lte(schema.games.startTime, bounds.end));
    }

    const modStatsRows = await context.db
      .select({
        mods: schema.gameScores.mods,
        count: sql<number>`COUNT(*)`,
        averageScore: sql<number>`AVG(${schema.gameScores.score})`,
      })
      .from(schema.gameScores)
      .innerJoin(schema.games, eq(schema.games.id, schema.gameScores.gameId))
      .innerJoin(schema.matches, eq(schema.matches.id, schema.games.matchId))
      .innerJoin(
        schema.tournaments,
        eq(schema.tournaments.id, schema.matches.tournamentId)
      )
      .where(and(...modFilters))
      .groupBy(schema.gameScores.mods);

    const modStats = modStatsRows.map((row) => ({
      mods: row.mods,
      count: toNumber(row.count),
      averageScore: toNumber(row.averageScore),
    }));

    const ratingStats = ratingRow
      ? (() => {
          const { tierProgress: tierProgressData } = buildTierProgress(
            toNumber(ratingRow.rating)
          );

          return {
            ruleset: ratingRow.ruleset as Ruleset,
            rating: toNumber(ratingRow.rating),
            volatility: toNumber(ratingRow.volatility),
            percentile: toNumber(ratingRow.percentile),
            globalRank: ratingRow.globalRank,
            countryRank: ratingRow.countryRank,
            player: {
              id: player.id,
              osuId: player.osuId,
              username: player.username,
              country: player.country,
              defaultRuleset: playerDefaultRuleset,
            },
            tournamentsPlayed,
            matchesPlayed,
            winRate: matchesPlayed > 0 ? matchesWon / matchesPlayed : null,
            tierProgress: tierProgressData,
            adjustments,
            isProvisional: adjustments.length < 10,
          };
        })()
      : null;

    const response: PlayerDashboardStats = {
      playerInfo: {
        id: player.id,
        osuId: player.osuId,
        username: player.username,
        country: player.country,
        defaultRuleset: playerDefaultRuleset,
      },
      ruleset: resolvedRuleset,
      rating: ratingStats,
      matchStats,
      modStats,
      frequentTeammates,
      frequentOpponents,
      tournamentPerformanceStats: null,
    };

    return PlayerDashboardStatsSchema.parse(response);
  });

// Public helper to resolve a fuzzy search key (username, osuId, or internal id)
// into a canonical playerId to be used with other player endpoints.
// Note: No public resolver endpoint is exposed. Callers should obtain a
// canonical playerId via existing discovery flows and pass that id to public
// endpoints.

const buildFrequencyMap = (
  rows: MatchStatsRow[],
  key: 'teammateIds' | 'opponentIds'
) => {
  const map = new Map<number, number>();

  for (const row of rows) {
    for (const id of row.stats[key]) {
      if (id === row.stats.playerId) {
        continue;
      }

      map.set(id, (map.get(id) ?? 0) + 1);
    }
  }

  return map;
};

const hydrateFrequencies = async (
  db: DatabaseClient,
  frequencyMap: Map<number, number>
): Promise<PlayerFrequency[]> => {
  if (frequencyMap.size === 0) {
    return [];
  }

  const ordered = Array.from(frequencyMap.entries())
    .sort((a, b) => b[1] - a[1])
    .slice(0, MAX_FREQUENCY_RESULTS);

  const ids = ordered.map(([id]) => id);

  const players = await db
    .select(playerCompactColumns)
    .from(schema.players)
    .where(inArray(schema.players.id, ids));

  const playerMap = new Map<number, PlayerFrequency['player']>(
    players.map((entry) => {
      const parsed = PlayerCompactSchema.parse(entry);
      return [parsed.id, parsed];
    })
  );

  return ordered
    .map(([id, frequency]) => {
      const player = playerMap.get(id);
      if (!player) {
        return null;
      }

      return {
        player,
        frequency,
      } satisfies PlayerFrequency;
    })
    .filter((entry): entry is PlayerFrequency => entry !== null);
};

const mapRatingAdjustments = (
  rows: Array<
    RatingAdjustmentSummary & {
      matchName: string | null;
      tournamentId: number | null;
    }
  >
): PlayerRatingAdjustment[] =>
  rows.map((row) => ({
    playerId: row.playerId,
    adjustmentType: row.adjustmentType as RatingAdjustmentType,
    timestamp: row.timestamp,
    ratingBefore: row.ratingBefore,
    ratingAfter: row.ratingAfter,
    volatilityBefore: row.volatilityBefore,
    volatilityAfter: row.volatilityAfter,
    matchId: row.matchId,
    ratingDelta: row.ratingAfter - row.ratingBefore,
    volatilityDelta: row.volatilityAfter - row.volatilityBefore,
    match:
      row.matchId && row.matchName
        ? {
            id: row.matchId,
            name: row.matchName,
            tournamentId: row.tournamentId ?? null,
          }
        : null,
  }));<|MERGE_RESOLUTION|>--- conflicted
+++ resolved
@@ -1,5 +1,5 @@
 import { ORPCError } from '@orpc/server';
-import { and, asc, desc, eq, gte, inArray, lte, sql } from 'drizzle-orm';
+import { and, asc, desc, eq, gte, ilike, inArray, lte, sql } from 'drizzle-orm';
 import { z } from 'zod/v4';
 
 import type { DatabaseClient } from '@/lib/db';
@@ -56,7 +56,7 @@
 
     return PlayerSchema.parse(player[0]);
   });
-// removed unused PlayerRecord alias
+type PlayerRow = typeof schema.players.$inferSelect;
 type PlayerRatingRow = typeof schema.playerRatings.$inferSelect;
 type PlayerMatchStatsRow = typeof schema.playerMatchStats.$inferSelect;
 
@@ -154,11 +154,11 @@
   };
 };
 
-<<<<<<< HEAD
 const isStrictNumeric = (value: string): boolean => /^[0-9]+$/.test(value);
 
 const normaliseKey = (value: string): string => value.trim();
 
+// eslint-disable-next-line @typescript-eslint/no-unused-vars
 const findPlayerByKey = async (
   db: DatabaseClient,
   key: string
@@ -221,10 +221,6 @@
     message: 'Player not found',
   });
 };
-=======
-// Note: public endpoints accept canonical numeric playerId. Fuzzy key resolution
-// is performed server-side in the app layer.
->>>>>>> c2ebdcac
 
 const toNumber = (value: unknown, fallback = 0): number => {
   const parsed = Number(value);
