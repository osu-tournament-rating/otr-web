import { ORPCError, os } from '@orpc/server';
import { APIError } from 'better-auth/api';
import * as schema from '@otr/core/db/schema';
import { eq } from 'drizzle-orm';
import {
  createLogger,
  generateCorrelationId,
  extractCorrelationId,
} from '@otr/core/logging';

import { auth } from '@/lib/auth/auth';
import { db } from '@/lib/db';
import { orpcProcedureCalls, orpcProcedureDuration } from '@/lib/metrics';

import type { RequestLoggingContext } from './logging/types';
import {
  resolveActor,
  formatUserDescriptor,
  formatProcedurePath,
} from './logging/helpers';

type ApiKeyActor = {
  userId: string;
  playerId: number | null;
  osuId: number | null;
  osuUsername: string | null;
};

type VerifiedApiKeyContext = {
  apiKey?: VerifiedApiKey | null;
  apiKeyActor?: ApiKeyActor | null;
};

const base = os.$context<
  {
    headers: Headers;
  } & VerifiedApiKeyContext
>();

type JsonPrimitive = string | number | boolean | null;
type JsonValue = JsonPrimitive | JsonObject | JsonValue[];
type JsonObject = { [key: string]: JsonValue };

type VerifiedApiKey = {
  id: string;
  userId: string;
  name: string | null;
  enabled: boolean;
};

type ApiKeyVerificationErrorPayload = {
  code?: string | null;
  message?: string | null;
  details?: JsonValue;
};

type ApiKeyVerificationResponse = {
  valid?: boolean;
  key?: VerifiedApiKey | null;
  error?: ApiKeyVerificationErrorPayload | null;
};

const maskApiKey = (value: string): string => {
  if (value.length <= 5) {
    return '*****';
  }

  return `${value.slice(0, 5)}...`;
};

type OrpcErrorCode =
  | 'BAD_REQUEST'
  | 'UNAUTHORIZED'
  | 'FORBIDDEN'
  | 'NOT_FOUND'
  | 'METHOD_NOT_SUPPORTED'
  | 'NOT_ACCEPTABLE'
  | 'TIMEOUT'
  | 'CONFLICT'
  | 'PRECONDITION_FAILED'
  | 'PAYLOAD_TOO_LARGE'
  | 'UNSUPPORTED_MEDIA_TYPE'
  | 'UNPROCESSABLE_CONTENT'
  | 'TOO_MANY_REQUESTS'
  | 'CLIENT_CLOSED_REQUEST'
  | 'INTERNAL_SERVER_ERROR'
  | 'NOT_IMPLEMENTED'
  | 'BAD_GATEWAY'
  | 'SERVICE_UNAVAILABLE'
  | 'GATEWAY_TIMEOUT';

const STATUS_TO_ORPC_CODE = new Map<number, OrpcErrorCode>([
  [400, 'BAD_REQUEST'],
  [401, 'UNAUTHORIZED'],
  [403, 'FORBIDDEN'],
  [404, 'NOT_FOUND'],
  [405, 'METHOD_NOT_SUPPORTED'],
  [406, 'NOT_ACCEPTABLE'],
  [408, 'TIMEOUT'],
  [409, 'CONFLICT'],
  [412, 'PRECONDITION_FAILED'],
  [413, 'PAYLOAD_TOO_LARGE'],
  [415, 'UNSUPPORTED_MEDIA_TYPE'],
  [422, 'UNPROCESSABLE_CONTENT'],
  [429, 'TOO_MANY_REQUESTS'],
  [499, 'CLIENT_CLOSED_REQUEST'],
  [500, 'INTERNAL_SERVER_ERROR'],
  [501, 'NOT_IMPLEMENTED'],
  [502, 'BAD_GATEWAY'],
  [503, 'SERVICE_UNAVAILABLE'],
  [504, 'GATEWAY_TIMEOUT'],
] as const);

const resolveOrpcCodeForStatus = (status: number): OrpcErrorCode => {
  const candidate = STATUS_TO_ORPC_CODE.get(status);
  if (candidate) {
    return candidate;
  }

  if (status >= 500) {
    return 'INTERNAL_SERVER_ERROR';
  }

  if (status >= 400) {
    return 'BAD_REQUEST';
  }

  return 'INTERNAL_SERVER_ERROR';
};

type BetterAuthErrorData = {
  status: number;
  message: string;
  cause: APIError;
};

const toOrpcErrorFromBetterAuth = (
  error: APIError
): ORPCError<string, BetterAuthErrorData> => {
  const status = Number.isInteger(error.status) ? Number(error.status) : 500;
  const code = resolveOrpcCodeForStatus(status);
  const payload: BetterAuthErrorData = {
    status,
    message: error.message,
    cause: error,
  };

  return new ORPCError(code, {
    status,
    message: error.message,
    cause: error,
    data: payload,
  });
};

const DEFAULT_SUCCESS_STATUS = 200;

const RATE_LIMIT_ERROR_CODES = new Set(['RATE_LIMITED', 'USAGE_EXCEEDED']);

const extractApiKeyVerificationError = (
  verification: ApiKeyVerificationResponse | null | undefined
): {
  code: string | null;
  message: string | null;
  details: JsonValue | undefined;
} => {
  const error = verification?.error;

  if (!error) {
    return {
      code: null,
      message: null,
      details: undefined,
    };
  }

  const { code, message, details } = error;

  return {
    code: typeof code === 'string' ? code : null,
    message: typeof message === 'string' ? message : null,
    details,
  };
};

const createVerificationErrorData = (
  code: string | null,
  details: JsonValue | undefined
): Record<string, JsonValue> | undefined => {
  const base: Record<string, JsonValue> = {};

  if (code) {
    base.code = code;
  }

  if (details && typeof details === 'object' && !Array.isArray(details)) {
    return {
      ...base,
      ...(details as JsonObject),
    };
  }

  if (details !== undefined && details !== null) {
    return {
      ...base,
      details,
    };
  }

  return Object.keys(base).length > 0 ? base : undefined;
};

const handleInvalidApiKeyVerification = (
  verification: ApiKeyVerificationResponse | null | undefined
): never => {
  const { code, message, details } =
    extractApiKeyVerificationError(verification);
  const data = createVerificationErrorData(code, details);

  if (code && RATE_LIMIT_ERROR_CODES.has(code)) {
    throw new ORPCError('TOO_MANY_REQUESTS', {
      status: 429,
      message: message ?? 'API key rate limit exceeded',
      data,
    });
  }

  if (code === 'KEY_DISABLED') {
    throw new ORPCError('FORBIDDEN', {
      status: 403,
      message: message ?? 'API key disabled',
      data,
    });
  }

  throw new ORPCError('UNAUTHORIZED', {
    status: 401,
    message: message ?? 'Invalid API key provided',
    data,
  });
};

type ProcedureRouteMeta = {
  ['~orpc']?: {
    route?: {
      successStatus?: number;
    };
  };
};

type StatusCarrier = {
  status?: number;
};

type MaybeStatus = StatusCarrier | Response | null | undefined;

const resolveSuccessStatus = (
  procedure: ProcedureRouteMeta | undefined
): number => {
  const candidate = procedure?.['~orpc']?.route?.successStatus;
  if (typeof candidate === 'number' && candidate >= 200 && candidate < 400) {
    return candidate;
  }

  return DEFAULT_SUCCESS_STATUS;
};

const resolveSuccessStatusFromResult = (
  result: MaybeStatus,
  fallbackStatus: number
): number => {
  if (!result) {
    return fallbackStatus;
  }

  if (result instanceof Response) {
    const status = result.status;
    return status >= 200 && status < 400 ? status : fallbackStatus;
  }

  const candidate = result.status;
  if (typeof candidate === 'number' && candidate >= 200 && candidate < 400) {
    return candidate;
  }

  return fallbackStatus;
};

type AnyOrpcError = ORPCError<string, JsonValue | undefined>;

type ProcedureError =
  | AnyOrpcError
  | APIError
  | (Error & StatusCarrier)
  | StatusCarrier
  | string
  | number
  | boolean
  | null
  | undefined;

const resolveErrorStatus = (error: ProcedureError): number => {
  if (!error) {
    return 500;
  }

  if (error instanceof ORPCError) {
    return error.status;
  }

  if (error instanceof APIError) {
    const status = Number(error.status);
    if (Number.isInteger(status)) {
      return status;
    }
  }

  if (error && typeof error === 'object') {
    const candidate = (error as StatusCarrier).status;
    if (typeof candidate === 'number' && candidate >= 400 && candidate < 600) {
      return candidate;
    }
  }

  return 500;
};

const describeError = (error: ProcedureError) => {
  if (!error) {
    return 'unknown';
  }

  if (error instanceof ORPCError) {
    return error.code ?? error.message ?? 'orpc-error';
  }

  if (error instanceof Error) {
    return error.name || error.message || 'error';
  }

  try {
    return String(error);
  } catch {
    return 'non-stringable-error';
  }
};

const extractApiKey = (headers?: Headers) => {
  if (!headers) {
    return null;
  }

  const authorization = headers.get('authorization');
  if (authorization?.startsWith('Bearer ')) {
    const token = authorization.slice('Bearer '.length).trim();
    return token.length > 0 ? token : null;
  }

  return null;
};

const withOptionalApiKey = base.middleware(async ({ context, next }) => {
  const candidate = extractApiKey(context.headers);

  if (!candidate) {
    return next({
      context: {
        ...context,
        apiKey: null,
        apiKeyActor: null,
      } as typeof context & VerifiedApiKeyContext,
    });
  }

  try {
    const verification = await auth.api.verifyApiKey({
      headers: context.headers,
      body: {
        key: candidate,
      },
    });

    const verifiedKey = verification?.key ?? null;

    if (!verification?.valid || !verifiedKey) {
      handleInvalidApiKeyVerification(verification);
    }

    const activeKey = verifiedKey as NonNullable<typeof verifiedKey>;

    if (activeKey.enabled === false) {
      throw new ORPCError('FORBIDDEN', {
        status: 403,
        message: 'API key disabled',
        data: { code: 'KEY_DISABLED' },
      });
    }

    const { id, userId, name, enabled } = activeKey;
    let apiKeyActor: ApiKeyActor | null = null;

    try {
      const authUser = await db.query.auth_users.findFirst({
        columns: {
          id: true,
          name: true,
          playerId: true,
        },
        where: eq(schema.auth_users.id, userId),
        with: {
          player: {
            columns: {
              id: true,
              osuId: true,
              username: true,
            },
          },
        },
      });

      if (authUser) {
        const playerId = authUser.player?.id ?? authUser.playerId ?? null;

        apiKeyActor = {
          userId,
          playerId,
          osuId: authUser.player?.osuId ?? null,
          osuUsername:
            authUser.player?.username ?? (authUser.name ? authUser.name : null),
        };
      }
    } catch (apiKeyActorError) {
      const timestamp = new Date().toISOString();
      const description = describeError(apiKeyActorError as ProcedureError);
      console.error(
        `${timestamp} [oRPC]: api-key-owner-lookup-failed apiKey=${maskApiKey(
          id
        )} error=${description}`
      );
    }

    return next({
      context: {
        ...context,
        apiKey: {
          id,
          userId,
          name: name ?? null,
          enabled,
        },
        apiKeyActor,
      } as typeof context & VerifiedApiKeyContext,
    });
  } catch (error) {
    if (error instanceof ORPCError) {
      throw error;
    }

    if (error instanceof APIError) {
      throw toOrpcErrorFromBetterAuth(error);
    }

    throw new ORPCError('UNAUTHORIZED', {
      status: 401,
      message: 'Invalid API key provided',
      cause: error instanceof Error ? error : undefined,
    });
  }
});

const withDatabase = base.middleware(async ({ context, next }) => {
  return next({
    context: {
      ...context,
      db,
    },
  });
});

const withAuth = base.middleware(async ({ context, next }) => {
  try {
    const session = await auth.api.getSession({ headers: context.headers });

    if (!session) {
      throw new ORPCError('UNAUTHORIZED', {
        status: 401,
        message: 'Invalid or expired session',
      });
    }

    return next({
      context: {
        ...context,
        session,
      },
    });
  } catch (error) {
    if (error instanceof ORPCError) {
      throw error;
    }

    if (error instanceof APIError) {
      throw toOrpcErrorFromBetterAuth(error);
    }

    throw error;
  }
});

const withOptionalSession = base.middleware(async ({ context, next }) => {
  try {
    const session = await auth.api.getSession({ headers: context.headers });
    return next({
      context: {
        ...context,
        session: session ?? null,
      },
    });
  } catch {
    return next({
      context: {
        ...context,
        session: null,
      },
    });
  }
});

const rootLogger = createLogger('otr-web');

const withLoggingContext = base.middleware(async ({ context, path, next }) => {
  const correlationId =
    extractCorrelationId(context.headers) ?? generateCorrelationId();
  const procedurePath = formatProcedurePath(path);
  const actor = resolveActor(context);

  const logger = rootLogger.child({
    correlationId,
    procedure: procedurePath,
  });

  const loggingContext: RequestLoggingContext = {
    correlationId,
    actor,
    procedurePath,
    startTime: Date.now(),
    logger,
  };

  return next({
    context: {
      ...context,
      logging: loggingContext,
    },
  });
});

const withRequestLogging = base.middleware(
  async ({ context, next, procedure }) => {
    const { logging } = context as typeof context & {
      logging: RequestLoggingContext;
    };
    const successStatus = resolveSuccessStatus(procedure);

    try {
      const result = await next();
      const resultWithStatus = result as MaybeStatus;
      const durationMs = Date.now() - logging.startTime;
      const statusCode = resolveSuccessStatusFromResult(
        resultWithStatus,
        successStatus
      );

      logging.logger.info('procedure completed', {
        accessMethod: logging.actor.accessMethod,
        user: formatUserDescriptor(logging.actor),
        playerId: logging.actor.playerId,
        code: statusCode,
        duration: `${Math.round(durationMs)}ms`,
        status: 'ok',
      });

      return result;
    } catch (error) {
      const procedureError = error as ProcedureError;
      const durationMs = Date.now() - logging.startTime;
      const statusCode = resolveErrorStatus(procedureError);

      logging.logger.error('procedure failed', {
        accessMethod: logging.actor.accessMethod,
        user: formatUserDescriptor(logging.actor),
        playerId: logging.actor.playerId,
        code: statusCode,
        duration: `${Math.round(durationMs)}ms`,
        status: 'error',
        error: describeError(procedureError),
      });

      throw error;
    }
  }
);

<<<<<<< HEAD
const withErrorBoundary = base.middleware(async ({ path, next }) => {
  try {
    return await next();
  } catch (error) {
    if (error instanceof ORPCError) {
      throw error;
    }

    const procedurePath = formatProcedurePath(path);
    console.error(`[orpc] ${procedurePath} failed with unhandled error`, error);

    throw new ORPCError('INTERNAL_SERVER_ERROR', {
      message: 'An unexpected error occurred',
    });
=======
const withMetrics = base.middleware(async ({ path, next }) => {
  const procedureName = formatProcedurePath(path);
  const start = Date.now();

  try {
    const result = await next();
    orpcProcedureCalls
      .labels({ procedure: procedureName, status: 'success' })
      .inc();
    orpcProcedureDuration
      .labels({ procedure: procedureName })
      .observe((Date.now() - start) / 1000);
    return result;
  } catch (error) {
    orpcProcedureCalls
      .labels({ procedure: procedureName, status: 'error' })
      .inc();
    orpcProcedureDuration
      .labels({ procedure: procedureName })
      .observe((Date.now() - start) / 1000);
    throw error;
>>>>>>> 692ef31b
  }
});

export const publicProcedure = base
  .use(withDatabase)
  .use(withOptionalApiKey)
<<<<<<< HEAD
  .use(withRequestLogging)
  .use(withErrorBoundary);
export const protectedProcedure = base
  .use(withDatabase)
  .use(withAuth)
  .use(withRequestLogging)
  .use(withErrorBoundary);
=======
  .use(withOptionalSession)
  .use(withLoggingContext)
  .use(withMetrics)
  .use(withRequestLogging);
export const protectedProcedure = base
  .use(withDatabase)
  .use(withAuth)
  .use(withLoggingContext)
  .use(withMetrics)
  .use(withRequestLogging);
>>>>>>> 692ef31b
<|MERGE_RESOLUTION|>--- conflicted
+++ resolved
@@ -601,22 +601,6 @@
   }
 );
 
-<<<<<<< HEAD
-const withErrorBoundary = base.middleware(async ({ path, next }) => {
-  try {
-    return await next();
-  } catch (error) {
-    if (error instanceof ORPCError) {
-      throw error;
-    }
-
-    const procedurePath = formatProcedurePath(path);
-    console.error(`[orpc] ${procedurePath} failed with unhandled error`, error);
-
-    throw new ORPCError('INTERNAL_SERVER_ERROR', {
-      message: 'An unexpected error occurred',
-    });
-=======
 const withMetrics = base.middleware(async ({ path, next }) => {
   const procedureName = formatProcedurePath(path);
   const start = Date.now();
@@ -638,30 +622,39 @@
       .labels({ procedure: procedureName })
       .observe((Date.now() - start) / 1000);
     throw error;
->>>>>>> 692ef31b
+  }
+});
+
+const withErrorBoundary = base.middleware(async ({ path, next }) => {
+  try {
+    return await next();
+  } catch (error) {
+    if (error instanceof ORPCError) {
+      throw error;
+    }
+
+    const procedurePath = formatProcedurePath(path);
+    console.error(`[orpc] ${procedurePath} failed with unhandled error`, error);
+
+    throw new ORPCError('INTERNAL_SERVER_ERROR', {
+      message: 'An unexpected error occurred',
+    });
   }
 });
 
 export const publicProcedure = base
   .use(withDatabase)
   .use(withOptionalApiKey)
-<<<<<<< HEAD
-  .use(withRequestLogging)
-  .use(withErrorBoundary);
-export const protectedProcedure = base
-  .use(withDatabase)
-  .use(withAuth)
-  .use(withRequestLogging)
-  .use(withErrorBoundary);
-=======
   .use(withOptionalSession)
   .use(withLoggingContext)
   .use(withMetrics)
-  .use(withRequestLogging);
+  .use(withRequestLogging)
+  .use(withErrorBoundary);
+
 export const protectedProcedure = base
   .use(withDatabase)
   .use(withAuth)
   .use(withLoggingContext)
   .use(withMetrics)
-  .use(withRequestLogging);
->>>>>>> 692ef31b
+  .use(withRequestLogging)
+  .use(withErrorBoundary);