--- conflicted
+++ resolved
@@ -628,19 +628,13 @@
 export const publicProcedure = base
   .use(withDatabase)
   .use(withOptionalApiKey)
-<<<<<<< HEAD
-  .use(withMetrics)
-=======
   .use(withOptionalSession)
   .use(withLoggingContext)
->>>>>>> 343ac725
+  .use(withMetrics)
   .use(withRequestLogging);
 export const protectedProcedure = base
   .use(withDatabase)
   .use(withAuth)
-<<<<<<< HEAD
+  .use(withLoggingContext)
   .use(withMetrics)
-=======
-  .use(withLoggingContext)
->>>>>>> 343ac725
   .use(withRequestLogging);