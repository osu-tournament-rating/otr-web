# otr-web

- `bun run dev` — Start both apps (web + data-worker) with shared env from `.env` at repo root.
- `bunx tsc --noEmit` — TypeScript compile check across workspaces.
- `bun run lint` — ESLint across workspaces (web + data-worker).
- `bun run build` — Build for production (not required to develop locally).
- `bunx drizzle-kit generate` — Create a new migration after schema changes.
- `bunx drizzle-kit migrate` — Apply migrations locally.

## Rules

- Always run `bunx tsc --noEmit` and `bun run lint` before you finalize changes.
- Prefer modern React/Next patterns over `useEffect` for data and UI lifecycle:
  - Default to Server Components in the App Router for data fetching and rendering.
  - Use server actions or oRPC procedures for mutations and data access; avoid client-initiated fetch chains when a server pathway is available.
  - Use `useEffect` only for imperative browser-only work (subscriptions, focus, measuring, non-data side effects).
  - For client data revalidation, prefer SWR with stable keys and caching helpers (see `apps/web/lib/utils/request-cache.ts`) instead of ad-hoc effects / hooks.
  - Co-locate validation with Zod schemas and pass parsed types through to UI.

## Conventions

### oRPC procedures

- Define endpoints with `publicProcedure` or `protectedProcedure` from `apps/web/app/server/oRPC/procedures/base.ts` to inherit DB, auth (when needed), and structured request logging.
- Validate `.input` and `.output` with Zod; attach OpenAPI metadata using `.route({ summary, tags, method, path })`. Tags: `public`, `authenticated`, `admin` (used by OpenAPI generator).
- Keep resource-first routing and admin operations under `*.admin.*` (see `apps/web/app/server/oRPC/router.ts`). Prefer returning Zod-parsed rows rather than raw DB objects.
- Where to add/register: put new procedures under `apps/web/app/server/oRPC/procedures/*` and register them in `apps/web/app/server/oRPC/router.ts` following the resource-first structure. Keep admin-only ops grouped under `*.admin.*`.

### Drizzle

- Source of truth for schema lives in `packages/otr-core/src/db/schema.ts` (import via `@otr/core/db` or `@otr/core/db/schema`). Do not define app-local tables.
- Prefer `db.query.<table>` helpers for simple reads; use `eq/and/sql` composition for complex cases; select columns explicitly for tight types and smaller payloads.
- Prefer deriving types from the schema and omitting fields rather than creating zod objects which duplicate portions of the schema.
- Migrations: configured in `drizzle.config.ts` (dialect: Postgres, out: `apps/web/drizzle`). Generate after schema edits; review SQL; apply locally.
- Output schemas with drizzle-zod: for `.output`, derive Zod schemas from the Drizzle schema using `createSelectSchema` and omit unwanted columns (e.g., full text `searchVector`). Example in `apps/web/lib/orpc/schema/base.ts`.
- Parse vs. trust: when returning rows across the oRPC boundary, parse with the derived `createSelectSchema` to ensure consistent shapes. Avoid hand-rolled Zod that duplicates table definitions.

### Parsing & casting

- Avoid bare casts like `Number(value)` or `+value` for external input. Prefer `z.coerce.number()` with `.int()`, bounds, and refinements, or `Number.parseInt/parseFloat` followed by `Number.isFinite` and range checks.
- Do not cast env vars directly. Follow `apps/data-worker/src/env.ts` patterns (`parseIntegerEnv`, `parsePositiveIntegerEnv`, `parseBooleanEnv`) for configuration parsing.
- For IDs that may exceed JS safe integers, keep them as `bigint` in-process and serialize at boundaries (see `apps/web/app/server/oRPC/procedures/base.ts:23` `normalizeOsuId`).

### Components, styling, and UI (shadcn, Tailwind)

- Tailwind v4 via `@tailwindcss/postcss` (see `apps/web/postcss.config.mjs`) with global tokens/utilities in `apps/web/app/globals.css`. Use CSS variables and theme tokens; prefer `@utility`/layers over inline styles.
- shadcn/ui components live in `apps/web/components/ui`. Use the `cn` helper (`apps/web/lib/utils.ts`) to merge classes; keep component anatomy and data-slot attributes consistent (see `ui/form.tsx`).
- Icons via `lucide-react`; notifications via `sonner` with theme from `next-themes`. Wrap app in `ThemeProvider` and `TooltipProvider` (see `app/layout.tsx`).
- SVGs are imported as React components via SVGR; use `?url` only when an actual URL is required (see `apps/web/next.config.ts`). Remote images allow `*.ppy.sh` only.
- Prefer utility classes and design tokens from `globals.css` (e.g., tier colors, chart palette); keep new utilities and variables colocated there.

<<<<<<< HEAD
- Run `bun run lint`, `bunx tsc --noEmit`, and relevant tests before handing off a change. Use `bun run build` when altering build tooling.
- Data worker suites can be scoped with Bun's test filters; integration tests may require Postgres and RabbitMQ (use Docker compose for parity).
- Web-side procedure tests live in `app/server/oRPC/procedures/**/__tests__`. Mirror their patterns (mock context, assert ORPC responses) when adding new endpoints.
- Accessibility: keyboard navigation and aria labels must be validated when modifying UI primitives. Rely on shadcn components for baseline semantics.
- It is crucial to not use `any`, `unknown`, or `as unknown as` syntax. Unless it is impossible or extraordinarily inconvenient to do so, everything must be completely typed. When modifying files, look for usage of this syntax in that specific file and modernize it if found. Expansion syntax (`...prop`) is okay. Never use `Object.assign`.
=======
### Organization
>>>>>>> b53bdedf

- Monorepo workspaces: `apps/web` (Next.js 15 + React 19), `apps/data-worker` (Bun worker), `packages/otr-core` (shared schema, domain, queues, utils).
- Path aliases: `@/*` -> `apps/web/*`; `@otr/core*` -> `packages/otr-core/src/*`. Keep imports aligned with these aliases.
- Env: root `.env` loaded via `lib/env/load-root-env.ts`. Do not add per-app `.env` files; load from root in configs and workers.
- DB: use `drizzle-orm/node-postgres` with `dbSchema` for both apps (`apps/web/lib/db/index.ts`, `apps/data-worker/src/db/index.ts`). Use the same `DATABASE_URL`.
- API surface: oRPC router (`app/server/oRPC/router.ts`) + OpenAPI handler (`app/api/[[...openapi]]/route.ts`). Prefer adding procedures over ad-hoc route handlers.

### Testing

- Skip tests unless explicitly asked. If you do add or modify tests, keep them scoped to the change and aligned with existing patterns.

## Helpful utilities

- Dates and time: `apps/web/lib/utils/date.ts` (UTC formatting, durations) and `apps/web/components/dates/FormattedDate.tsx` (client display). Example server parsing in `apps/web/app/server/oRPC/procedures/playerProcedures.ts:125`.
- Enums: `apps/web/lib/enums.ts` (UI metadata/helpers), `apps/web/lib/utils/enum.ts` (text↔enum conversions), `packages/otr-core/src/utils/enum.ts` (`coerceNumericEnumValue`).
- Duration helpers: `packages/otr-core/src/utils/time.ts` (`formatSecondsToMinutesSeconds`).
- Request dedupe: `apps/web/lib/utils/request-cache.ts` (`withRequestCache`, `clearRequestCache`).
- Class names and small helpers: `apps/web/lib/utils.ts` (`cn`, `capitalize`).

## Git instructions

- Use `gh` CLI for repo operations (e.g., `gh pr create`, `gh pr view`).
- Commits: <80 chars, concise, imperative. PRs: Sentence‑case title; short summary or bullets in body. Only add sections when the change is large.

## Apps

### Web (`apps/web`)

- App Router with RSC by default; keep data fetching on the server where possible. Mutations and reads should go through oRPC procedures.
- BetterAuth with Drizzle adapter; get sessions on the server via `auth.api.getSession({ headers })`. Use `SessionProvider` only to pass already-computed session data to client components.
- OpenAPI: public endpoints generated in `app/server/openapi.ts` and served from `app/api/[[...openapi]]/route.ts`. Require API key via `Authorization: Bearer <key>`.
- Lint config: `apps/web/eslint.config.mjs`. Tailwind v4 config via PostCSS; theme/dark mode handled in `app/globals.css` + `next-themes`.
- Client data: prefer SWR for stateful, client-rendered views (stable keys, cache, revalidation). Use `withRequestCache` only for short-lived client dedupe outside SWR (e.g., button-triggered actions) to avoid ad‑hoc effects.
- oRPC vs server actions: default to oRPC for shared API, logging, and auth. Use server actions only for narrow, UI-local mutations that won’t be reused by other clients. If accessing database, always use oRPC.

### Data Worker (`apps/data-worker`)

- Entrypoint `src/index.ts` wires RabbitMQ consumers/publishers and starts workers (osu data, osutrack, automation checks, stats). Respect graceful shutdown on SIGINT/SIGTERM.
- Rate limiting: use `FixedWindowRateLimiter` for external APIs with limits from `dataWorkerEnv` (`src/env.ts`).
- DB via `drizzle-orm/node-postgres` with shared `dbSchema`. Shares `DATABASE_URL` with web.
- Messaging via `amqplib` with queue names from `@otr/core/queues/constants`. Publish follow-up tasks via provided publishers.
- For new workers, define a service class (DB + API + limiter) and a worker wrapper (queue + service + logger), then register it in `src/index.ts`.

## Docker Compose

- Services: `db` (Postgres 17), `rabbitmq` (management UI on `http://localhost:15672`), `migrate` (one-shot, profile `migrate`), `web`, and `data-worker`.
- Root `.env` is loaded. Containers read connection strings from container-aware overrides:
  - `DOCKER_DATABASE_URL` is injected as `DATABASE_URL` for `web`, `data-worker`, and `migrate` services.
  - `DOCKER_RABBITMQ_AMQP_URL` is injected as `RABBITMQ_AMQP_URL`.
  - This allows local processes to use `localhost` URLs while containers use the compose network hosts (`db`, `rabbitmq`).
- First start infra only: `docker compose up -d db rabbitmq`.
- Run migrations in containers: `docker compose --profile migrate run --rm migrate` (uses `scripts/run-migrations.sh`).
- Start apps: `docker compose up -d web data-worker` (builds images if missing).<|MERGE_RESOLUTION|>--- conflicted
+++ resolved
@@ -49,15 +49,7 @@
 - SVGs are imported as React components via SVGR; use `?url` only when an actual URL is required (see `apps/web/next.config.ts`). Remote images allow `*.ppy.sh` only.
 - Prefer utility classes and design tokens from `globals.css` (e.g., tier colors, chart palette); keep new utilities and variables colocated there.
 
-<<<<<<< HEAD
-- Run `bun run lint`, `bunx tsc --noEmit`, and relevant tests before handing off a change. Use `bun run build` when altering build tooling.
-- Data worker suites can be scoped with Bun's test filters; integration tests may require Postgres and RabbitMQ (use Docker compose for parity).
-- Web-side procedure tests live in `app/server/oRPC/procedures/**/__tests__`. Mirror their patterns (mock context, assert ORPC responses) when adding new endpoints.
-- Accessibility: keyboard navigation and aria labels must be validated when modifying UI primitives. Rely on shadcn components for baseline semantics.
-- It is crucial to not use `any`, `unknown`, or `as unknown as` syntax. Unless it is impossible or extraordinarily inconvenient to do so, everything must be completely typed. When modifying files, look for usage of this syntax in that specific file and modernize it if found. Expansion syntax (`...prop`) is okay. Never use `Object.assign`.
-=======
 ### Organization
->>>>>>> b53bdedf
 
 - Monorepo workspaces: `apps/web` (Next.js 15 + React 19), `apps/data-worker` (Bun worker), `packages/otr-core` (shared schema, domain, queues, utils).
 - Path aliases: `@/*` -> `apps/web/*`; `@otr/core*` -> `packages/otr-core/src/*`. Keep imports aligned with these aliases.
